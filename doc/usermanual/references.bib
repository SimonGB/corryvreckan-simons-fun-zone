@inproceedings{root,
    author = "Rene Brun and Fons Rademakers",
    title = "ROOT - An Object Oriented Data Analysis Framework",
    booktitle = "AIHENP'96 Workshop, Lausanne",
    journal = "Nucl. Inst. & Meth. in Phys.",
    year = "1996",
    month = sep,
    volume = "389",
    pages = "81-86",
    howpublished = {http://root.cern.ch/},
}
@online{eulerangles,
    author   = {Weisstein, Eric W.},
    title    = {Euler Angles},
    subtitle = {From MathWorld -- A Wolfram Web Resource},
    url      = {http://mathworld.wolfram.com/EulerAngles.html}
}
@article{timepix,
    title = "Timepix, a 65k programmable pixel readout chip for arrival time, energy and/or photon counting measurements",
    journal = "Nucl. Instr. Meth. A",
    volume = "581",
    number = "1",
    pages = "485 - 494",
    year = "2007",
    issn = "0168-9002",
    doi = "http://dx.doi.org/10.1016/j.nima.2007.08.079",
    url = "http://www.sciencedirect.com/science/article/pii/S0168900207017020",
    author = "X. Llopart and R. Ballabriga and M. Campbell and L. Tlustos and W. Wong",
}
@online{pandoc,
    author = {John MacFarlane},
    title = {Pandoc},
    subtitle = {A universal document converter},
    url = {http://pandoc.org/}
}
@article{eos,
  author={A. J. Peters and L. Janyst},
  title={Exabyte Scale Storage at CERN},
  journal={Journal of Physics: Conference Series},
  volume={331},
  number={5},
  pages={052015},
  url={http://stacks.iop.org/1742-6596/331/i=5/a=052015},
  year={2011},
 }
@InProceedings{cvmfs,
  Title                    = {{CVMFS - a file system for the CernVM virtual appliance}},
  Author                   = {C. Aguado Sanchez and others},
  Booktitle                = {{ XII Advanced Computing and Analysis Techniques in Physics Research (ACAT08)}},
  Year                     = {2008},
  Pages                    = {052},
  Volume                   = {ACAT08},

  Journal                  = {PoS},
  Slaccitation             = {%%CITATION = POSCI,ICHEP2010,002;%%}
}
@misc{timepix3-talk,
  author = "X. Llopart",
  title = "The Timepix3 chip",
  note = {{EP-ESE seminar}},
  URL = {https://indico.cern.ch/event/267425},
}
@online{corry-issue-tracker,
    title = {The \corry Project Issue Tracker},
    author = {},
    url = {https://gitlab.cern.ch/corryvreckan/corryvreckan/issues},
    year = {2019},
    month = sep,
    day = {27}
}
@online{corry-doxygen,
    title = {The \corry Code Documentation},
    author = {Morag Williams and Simon Spannagel and Jens Kroeger},
    url = {https://cern.ch/corryvreckan/reference/},
    year = {2017},
    month = aug,
    day = {22}
}
@online{corry-container-registry,
    title = {The \corry Docker Container Registry},
    author = {Simon Spannagel},
    url = {https://gitlab.cern.ch/corryvreckan/corryvreckan/container_registry},
    year = {2018},
    month = nov,
    day = {13}
}
@online{corry-repo,
    title = {The \corry Project Repository},
    author = {},
    url = {https://gitlab.cern.ch/corryvreckan/corryvreckan/},
    year = {2018},
    month = nov,
    day = {13}
}
@online{rootinstallation,
    author = {Rene Brun and Fons Rademakers},
    title = {Building ROOT},
    url = {https://root.cern.ch/building-root}
}
@online{corry-issue-tracker,
    title = {The \corry Project Issue Tracker},
    author = {},
    url = {https://gitlab.cern.ch/corryvreckan/corryvreckan/issues},
    year = {2018},
    month = dec,
    day = {12}
}
<<<<<<< HEAD
@online{linuxld,
    title = {Linux Programmer's Manual},
    subtitle = {ld.so, ld-linux.so - dynamic linker/loader},
    author = {Michael Kerrisk},
    url = {http://man7.org/linux/man-pages/man8/ld.so.8.html}
}
@article{apsq,
title = "Allpix$^2$: A modular simulation framework for silicon detectors",
journal = "Nucl. Instr. Meth. A",
volume = "901",
pages = "164 - 172",
year = "2018",
issn = "0168-9002",
doi = "10.1016/j.nima.2018.06.020",
author = "S. Spannagel and others",
Archiveprefix            = {arXiv},
Eprint                   = {1806.05813},
keywords = "Simulation, Silicon detectors, Geant4, TCAD, Drift–diffusion"
}
@misc{apsq-website,
    title = {The {Allpix Squared} project},
    url = "https://cern.ch/allpix-squared/",
    note = {accessed 8~2019}

}
@TechReport{clicdp-apsq-manual,
      author        = "Wolters, K. and Spannagel, S. and Hynds, D.",
      title         = "{User Manual for the Allpix$^2$ Simulation Framework}",
      month         = "12",
      year          = "2017",
      Number        = "CLICdp-Note-2017-006",
      institution = {CERN},
      url           = "https://cds.cern.ch/record/2295206",
}
@TechReport{apsq-manual,
      author        = "Wolters, K. and Spannagel, S. and Hynds, D.",
      title         = "{User Manual for the Allpix$^2$ Simulation Framework}",
      month         = "6",
      year          = "2019",
      institution = {CERN},
      url           = "https://cern.ch/allpix-squared/usermanual/allpix-manual.pdf",
=======
@online{tomlgit,
    title = {TOML},
    subtitle = {Tom's Obvious, Minimal Language},
    author = {Tom Preston-Werner},
    url = {https://github.com/toml-lang/toml},
    publisher = {Github},
    journal = {Github repository},
    commit = {e5d623ecdc26327699157381bde3ccd6ed8c67de}
>>>>>>> 283449ca
}<|MERGE_RESOLUTION|>--- conflicted
+++ resolved
@@ -105,7 +105,6 @@
     month = dec,
     day = {12}
 }
-<<<<<<< HEAD
 @online{linuxld,
     title = {Linux Programmer's Manual},
     subtitle = {ld.so, ld-linux.so - dynamic linker/loader},
@@ -147,7 +146,7 @@
       year          = "2019",
       institution = {CERN},
       url           = "https://cern.ch/allpix-squared/usermanual/allpix-manual.pdf",
-=======
+}
 @online{tomlgit,
     title = {TOML},
     subtitle = {Tom's Obvious, Minimal Language},
@@ -156,5 +155,4 @@
     publisher = {Github},
     journal = {Github repository},
     commit = {e5d623ecdc26327699157381bde3ccd6ed8c67de}
->>>>>>> 283449ca
 }