--- conflicted
+++ resolved
@@ -24,10 +24,11 @@
     title = m_detector->name() + " Cluster Width - Columns;cluster width [columns];events";
     clusterWidthColumn = new TH1F("clusterWidthColumn", title.c_str(), 100, 0, 100);
     title = m_detector->name() + " Cluster Charge;cluster charge [e];events";
-<<<<<<< HEAD
-    clusterCharge = new TH1F("clusterCharge", title.c_str(), 100000, 0, 100000);
+    clusterCharge = new TH1F("clusterCharge", title.c_str(), 5000, 0, 50000);
     title = m_detector->name() + " Cluster Position (Global);x [mm];y [mm];events";
     clusterPositionGlobal = new TH2F("clusterPositionGlobal", title.c_str(), 400, -10., 10., 400, -10., 10.);
+    title = ";cluster timestamp [ns]; # events";
+    clusterTimes = new TH1F("clusterTimes", title.c_str(), 3e6, 0, 3e9);
 
     // only temporary histograms for debugging
     hDistXClusterPixel =
@@ -50,13 +51,6 @@
         "hDistXClusterPixel_npx", "hDistXClusterPixel_npx; cluster centre x - pixel pos x [um]; # events", 550, -50, 500);
     hDistYClusterPixel_npx = new TH1D(
         "hDistYClusterPixel_npx", "hDistYClusterPixel_npx; cluster centre y - pixel pos y [um]; # events", 550, -50, 500);
-=======
-    clusterCharge = new TH1F("clusterCharge", title.c_str(), 5000, 0, 50000);
-    title = m_detector->name() + " Cluster Position (Global);x [mm];y [mm];events";
-    clusterPositionGlobal = new TH2F("clusterPositionGlobal", title.c_str(), 400, -10., 10., 400, -10., 10.);
-    title = ";cluster timestamp [ns]; # events";
-    clusterTimes = new TH1F("clusterTimes", title.c_str(), 3e6, 0, 3e9);
->>>>>>> 1cc74b56
 }
 
 // Sort function for pixels from low to high times
@@ -254,14 +248,9 @@
         return;
     }
 
-<<<<<<< HEAD
-    // Get hit position in local coordinates:
-    auto positionLocal = m_detector->getLocalPosition(column, row);
-=======
     // Calculate local cluster position
     auto positionLocal = m_detector->getLocalPosition(column, row);
 
->>>>>>> 1cc74b56
     // Calculate global cluster position
     auto positionGlobal = m_detector->localToGlobal(positionLocal);
 
