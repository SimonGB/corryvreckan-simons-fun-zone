--- conflicted
+++ resolved
@@ -40,20 +40,12 @@
         /*
          * @brief Read data in the format written by the Karlsruhe readout system
          */
-<<<<<<< HEAD
-        Pixels* read_legacy_data(std::shared_ptr<Event> event);
-=======
-        std::shared_ptr<PixelVector> read_legacy_data(double start_time, double end_time);
->>>>>>> c1a5f0da
+        std::shared_ptr<PixelVector> read_legacy_data(std::shared_ptr<Event> event);
 
         /*
          * @brief Read data in the format written by the Caribou readout system
          */
-<<<<<<< HEAD
-        Pixels* read_caribou_data(std::shared_ptr<Event> event);
-=======
-        std::shared_ptr<PixelVector> read_caribou_data(double start_time, double end_time);
->>>>>>> c1a5f0da
+        std::shared_ptr<PixelVector> read_caribou_data(std::shared_ptr<Event> event);
 
         std::shared_ptr<Detector> m_detector;
         unsigned long long int m_oldtoa;
