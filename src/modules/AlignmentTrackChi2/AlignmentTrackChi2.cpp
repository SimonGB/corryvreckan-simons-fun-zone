/**
 * @file
 * @brief Implementation of module AlignmentTrackChi2
 *
 * @copyright Copyright (c) 2017-2022 CERN and the Corryvreckan authors.
 * This software is distributed under the terms of the MIT License, copied verbatim in the file "LICENSE.md".
 * In applying this license, CERN does not waive the privileges and immunities granted to it by virtue of its status as an
 * Intergovernmental Organization or submit itself to any jurisdiction.
 */

#include "AlignmentTrackChi2.h"

#include <TVirtualFitter.h>
#include <numeric>

using namespace corryvreckan;
using namespace std;

// Global container declarations
TrackVector AlignmentTrackChi2::globalTracks;
std::shared_ptr<Detector> AlignmentTrackChi2::globalDetector;
int AlignmentTrackChi2::detNum;
ThreadPool* AlignmentTrackChi2::thread_pool;

AlignmentTrackChi2::AlignmentTrackChi2(Configuration& config, std::vector<std::shared_ptr<Detector>> detectors)
    : Module(config, std::move(detectors)) {
    config_.setDefault<size_t>("iterations", 3);
    config_.setDefault<bool>("prune_tracks", false);
    config_.setDefault<bool>("align_position", true);
    config_.setDefault<bool>("align_orientation", true);
    config_.setDefault<size_t>("max_associated_clusters", 1);
    config_.setDefault<double>("max_track_chi2ndof", 10.);
    config_.setDefault<unsigned int>("workers", std::max(std::thread::hardware_concurrency() - 1, 1u));

    m_workers = config.get<unsigned int>("workers");
    nIterations = config_.get<size_t>("iterations");
    m_pruneTracks = config_.get<bool>("prune_tracks");

    m_alignPosition = config_.get<bool>("align_position");
    if(m_alignPosition) {
        LOG(INFO) << "Aligning positions";
    }

    m_alignOrientation = config_.get<bool>("align_orientation");
    if(m_alignOrientation) {
        LOG(INFO) << "Aligning orientations";
    }

    m_maxAssocClusters = config_.get<size_t>("max_associated_clusters");
    m_maxTrackChi2 = config_.get<double>("max_track_chi2ndof");
    LOG(INFO) << "Aligning telescope";
}

// During run, just pick up tracks and save them till the end
StatusCode AlignmentTrackChi2::run(const std::shared_ptr<Clipboard>& clipboard) {

    // Get the tracks
    auto tracks = clipboard->getData<Track>();
    TrackVector alignmenttracks;
    std::map<std::string, std::vector<Cluster*>> alignmentclusters;

    // Make a local copy and store it
    for(auto& track : tracks) {

        // Apply selection to tracks for alignment - only allow tracks with certain Chi2/NDoF:
        if(m_pruneTracks && track->getChi2ndof() > m_maxTrackChi2) {
            LOG(DEBUG) << "Discarded track with Chi2/NDoF - " << track->getChi2ndof();
            m_discardedtracks++;
            continue;
        }

        LOG(TRACE) << "Storing track with track model \"" << track->getType() << "\" for alignment";
        alignmenttracks.push_back(track);
        for(auto& cluster : track->getClusters()) {
            alignmentclusters[cluster->detectorID()].push_back(cluster);
        }
    }

    // Store all tracks we want for alignment on the permanent storage:
    clipboard->putPersistentData(alignmenttracks);
    // Copy the objects of all track clusters on the clipboard to persistent storage:
    for(auto& clusters : alignmentclusters) {
        clipboard->copyToPersistentData(clusters.second, clusters.first);
    }

    // Otherwise keep going
    return StatusCode::Success;
}

// ========================================
//  Minimisation functions for Minuit
// ========================================

// METHOD 0
// This method will move the detector in question, refit all of the tracks, and
// try to minimise the
// track chi2. If there were no clusters from this detector on any tracks then
// it would do nothing!
void AlignmentTrackChi2::MinimiseTrackChi2(Int_t&, Double_t*, Double_t& result, Double_t* par, Int_t) {

    static size_t fitIterations = 0;
    static string detName = "";
    LOG(DEBUG) << AlignmentTrackChi2::globalDetector->displacement() << "' " << globalDetector->rotation();
    // Pick up new alignment conditions
    AlignmentTrackChi2::globalDetector->displacement(
        XYZPoint(par[detNum * 6 + 0], par[detNum * 6 + 1], par[detNum * 6 + 2]));
    AlignmentTrackChi2::globalDetector->rotation(XYZVector(par[detNum * 6 + 3], par[detNum * 6 + 4], par[detNum * 6 + 5]));

    // Apply new alignment conditions
    AlignmentTrackChi2::globalDetector->update();

    // The chi2 value to be returned
    result = 0.;

    std::vector<std::shared_future<double>> result_futures;
    auto track_refit = [&](auto& track) {
        // Get all clusters on the track
        auto trackClusters = track->getClusters();
        // Find the cluster that needs to have its position recalculated
        for(size_t iTrackCluster = 0; iTrackCluster < trackClusters.size(); iTrackCluster++) {
            Cluster* trackCluster = trackClusters[iTrackCluster];
            if(AlignmentTrackChi2::globalDetector->getName() != trackCluster->detectorID()) {
                continue;
            }

            // Recalculate the global position from the local
            auto positionLocal = trackCluster->local();
            auto positionGlobal = AlignmentTrackChi2::globalDetector->localToGlobal(positionLocal);
            trackCluster->setClusterCentre(positionGlobal);
            LOG(DEBUG) << "Updating cluster with corrected global position for detector "
                       << AlignmentTrackChi2::globalDetector->getName();
        }

        // Refit the track
        track->registerPlane(AlignmentTrackChi2::globalDetector->getName(),
                             AlignmentTrackChi2::globalDetector->displacement().z(),
                             AlignmentTrackChi2::globalDetector->materialBudget(),
                             AlignmentTrackChi2::globalDetector->toLocal());
        LOG(DEBUG) << "Updated transformations for detector " << AlignmentTrackChi2::globalDetector->getName();
        if(detName != AlignmentTrackChi2::globalDetector->getName()) {
            detName = AlignmentTrackChi2::globalDetector->getName();
            fitIterations = 0;
        }

        track->fit();

        // Add the new chi2
        return track->getChi2();
    };

    // Loop over all tracks
    for(auto& track : AlignmentTrackChi2::globalTracks) {
        result_futures.push_back(AlignmentTrackChi2::thread_pool->submit(track_refit, track));
    }

<<<<<<< HEAD
    unsigned int tracks_done = 0;
    for(auto& result_future : result_futures) {
        result += result_future.get();
        //        LOG_PROGRESS(INFO, "t") << "Re-fitting tracks: " << tracks_done << " of " << result_futures.size() << ", "
        //                                << (100 * tracks_done / result_futures.size())
        //                                << " %,  in MINUIT  iteration: " << fitIterations;
        //        tracks_done++;
    }
=======
    for(auto& result_future : result_futures) {
        result += result_future.get();
    }

    LOG_PROGRESS(INFO, "t") << "Refit of " << result_futures.size() << " track, MINUIT iteration " << fitIterations;
>>>>>>> e46fd11d
    fitIterations++;
    AlignmentTrackChi2::thread_pool->wait();
}

// ==================================================================
//  The finalise function - effectively the brains of the alignment!
// ==================================================================

void AlignmentTrackChi2::finalize(const std::shared_ptr<ReadonlyClipboard>& clipboard) {

    if(m_discardedtracks > 0) {
        LOG(INFO) << "Discarded " << m_discardedtracks << " input tracks.";
    }

    // Make the fitting object
    TVirtualFitter* residualFitter = TVirtualFitter::Fitter(nullptr, 50);
    residualFitter->SetFCN(MinimiseTrackChi2);

    // Set the global parameters
    AlignmentTrackChi2::globalTracks = clipboard->getPersistentData<Track>();

    // Create thread pool:
<<<<<<< HEAD
    AlignmentTrackChi2::thread_pool =
        new ThreadPool(std::max(std::thread::hardware_concurrency() - 1, 1u),
                       std::max(std::thread::hardware_concurrency() - 1, 1u) * 1024,
=======
    ThreadPool::registerThreadCount(m_workers);
    AlignmentTrackChi2::thread_pool =
        new ThreadPool(m_workers,
                       m_workers * 1024,
>>>>>>> e46fd11d
                       [log_level = corryvreckan::Log::getReportingLevel(), log_format = corryvreckan::Log::getFormat()]() {
                           // clang-format on
                           // Initialize the threads to the same log level and format as the master setting
                           corryvreckan::Log::setReportingLevel(log_level);
                           corryvreckan::Log::setFormat(log_format);
                       });

    // Set the printout arguments of the fitter
    Double_t arglist[10];
    arglist[0] = -1;
    residualFitter->ExecuteCommand("SET PRINT", arglist, 1);

    // Set some fitter parameters
    arglist[0] = 1000;  // number of function calls
    arglist[1] = 0.001; // tolerance

    // Store the alignment shifts per detector:
    std::map<std::string, std::vector<double>> shiftsX;
    std::map<std::string, std::vector<double>> shiftsY;
    std::map<std::string, std::vector<double>> rotX;
    std::map<std::string, std::vector<double>> rotY;
    std::map<std::string, std::vector<double>> rotZ;

    // Loop over all planes. For each plane, set the plane alignment parameters which will be varied, and then minimise the
    // track chi2 (sum of biased residuals). This means that tracks are refitted with each minimisation step.
    for(size_t iteration = 0; iteration < nIterations; iteration++) {

        LOG_PROGRESS(STATUS, "alignment_track") << "Alignment iteration " << (iteration + 1) << " of " << nIterations;

        int det = 0;
        for(auto& detector : get_regular_detectors(false)) {
            string detectorID = detector->getName();

            // Do not align the reference plane
            if(detector->isReference()) {
                LOG(DEBUG) << "Skipping detector " << detector->getName();
                continue;
            }

            // Say that this is the detector we align
            AlignmentTrackChi2::globalDetector = detector;

            detNum = det;
            // Add the parameters to the fitter (z displacement not allowed to move!)
            if(m_alignPosition) {
                residualFitter->SetParameter(
                    det * 6 + 0, (detectorID + "_displacementX").c_str(), detector->displacement().X(), 0.01, -50, 50);
                residualFitter->SetParameter(
                    det * 6 + 1, (detectorID + "_displacementY").c_str(), detector->displacement().Y(), 0.01, -50, 50);

            } else {
                residualFitter->SetParameter(
                    det * 6 + 0, (detectorID + "_displacementX").c_str(), detector->displacement().X(), 0, -50, 50);
                residualFitter->SetParameter(
                    det * 6 + 1, (detectorID + "_displacementY").c_str(), detector->displacement().Y(), 0, -50, 50);
            }
            residualFitter->SetParameter(
                det * 6 + 2, (detectorID + "_displacementZ").c_str(), detector->displacement().Z(), 0, -10, 500);

            if(m_alignOrientation) {
                residualFitter->SetParameter(
                    det * 6 + 3, (detectorID + "_rotationX").c_str(), detector->rotation().X(), 0.001, -6.30, 6.30);
                residualFitter->SetParameter(
                    det * 6 + 4, (detectorID + "_rotationY").c_str(), detector->rotation().Y(), 0.001, -6.30, 6.30);
                residualFitter->SetParameter(
                    det * 6 + 5, (detectorID + "_rotationZ").c_str(), detector->rotation().Z(), 0.001, -6.30, 6.30);
            } else {
                residualFitter->SetParameter(
                    det * 6 + 3, (detectorID + "_rotationX").c_str(), detector->rotation().X(), 0, -6.30, 6.30);
                residualFitter->SetParameter(
                    det * 6 + 4, (detectorID + "_rotationY").c_str(), detector->rotation().Y(), 0, -6.30, 6.30);
                residualFitter->SetParameter(
                    det * 6 + 5, (detectorID + "_rotationZ").c_str(), detector->rotation().Z(), 0, -6.30, 6.30);
            }
            auto old_position = detector->displacement();
            auto old_orientation = detector->rotation();

            // Fit this plane (minimising global track chi2)
            LOG(DEBUG) << "fitting residuals for detetcor " << detector->getName();
            residualFitter->ExecuteCommand("MIGRAD", arglist, 2);

            // Retrieve fit results:
            auto displacementX = residualFitter->GetParameter(det * 6 + 0);
            auto displacementY = residualFitter->GetParameter(det * 6 + 1);
            auto displacementZ = residualFitter->GetParameter(det * 6 + 2);
            auto rotationX = residualFitter->GetParameter(det * 6 + 3);
            auto rotationY = residualFitter->GetParameter(det * 6 + 4);
            auto rotationZ = residualFitter->GetParameter(det * 6 + 5);

            // Store corrections:
            shiftsX[detectorID].push_back(
                static_cast<double>(Units::convert(detector->displacement().X() - old_position.X(), "um")));
            shiftsY[detectorID].push_back(
                static_cast<double>(Units::convert(detector->displacement().Y() - old_position.Y(), "um")));
            rotX[detectorID].push_back(
                static_cast<double>(Units::convert(detector->rotation().X() - old_orientation.X(), "deg")));
            rotY[detectorID].push_back(
                static_cast<double>(Units::convert(detector->rotation().Y() - old_orientation.Y(), "deg")));
            rotZ[detectorID].push_back(
                static_cast<double>(Units::convert(detector->rotation().Z() - old_orientation.Z(), "deg")));

            LOG(INFO) << detector->getName() << "/" << iteration << " dT"
                      << Units::display(detector->displacement() - old_position, {"mm", "um"}) << " dR"
                      << Units::display(detector->rotation() - old_orientation, {"deg"});

            // Now that this device is fitted, set parameter errors to 0 so that they
            // are not fitted again
            residualFitter->SetParameter(det * 6 + 0, (detectorID + "_displacementX").c_str(), displacementX, 0, -50, 50);
            residualFitter->SetParameter(det * 6 + 1, (detectorID + "_displacementY").c_str(), displacementY, 0, -50, 50);
            residualFitter->SetParameter(det * 6 + 2, (detectorID + "_displacementZ").c_str(), displacementZ, 0, -10, 500);
            residualFitter->SetParameter(det * 6 + 3, (detectorID + "_rotationX").c_str(), rotationX, 0, -6.30, 6.30);
            residualFitter->SetParameter(det * 6 + 4, (detectorID + "_rotationY").c_str(), rotationY, 0, -6.30, 6.30);
            residualFitter->SetParameter(det * 6 + 5, (detectorID + "_rotationZ").c_str(), rotationZ, 0, -6.30, 6.30);

            // Set the alignment parameters of this plane to be the optimised values
            // from the alignment
            detector->displacement(XYZPoint(displacementX, displacementY, displacementZ));
            detector->rotation(XYZVector(rotationX, rotationY, rotationZ));
            detector->update();
            det++;
        }
    }

    LOG_PROGRESS(STATUS, "alignment_track") << "Alignment finished, " << nIterations << " iteration.";

    // Now list the new alignment parameters
    for(auto& detector : get_regular_detectors(false)) {
        // Do not align the reference plane
        if(detector->isReference()) {
            continue;
        }

        LOG(STATUS) << detector->getName() << " new alignment: " << std::endl
                    << "T" << Units::display(detector->displacement(), {"mm", "um"}) << " R"
                    << Units::display(detector->rotation(), {"deg"});

        // Fill the alignment convergence graphs:
        std::vector<double> iterations(nIterations);
        std::iota(std::begin(iterations), std::end(iterations), 0);

        std::string name = "alignment_correction_displacementX_" + detector->getName();
        align_correction_shiftX[detector->getName()] = new TGraph(
            static_cast<int>(shiftsX[detector->getName()].size()), &iterations[0], &shiftsX[detector->getName()][0]);
        align_correction_shiftX[detector->getName()]->GetXaxis()->SetTitle("# iteration");
        align_correction_shiftX[detector->getName()]->GetYaxis()->SetTitle("correction [#mum]");
        align_correction_shiftX[detector->getName()]->Write(name.c_str());

        name = "alignment_correction_displacementY_" + detector->getName();
        align_correction_shiftY[detector->getName()] = new TGraph(
            static_cast<int>(shiftsY[detector->getName()].size()), &iterations[0], &shiftsY[detector->getName()][0]);
        align_correction_shiftY[detector->getName()]->GetXaxis()->SetTitle("# iteration");
        align_correction_shiftY[detector->getName()]->GetYaxis()->SetTitle("correction [#mum]");
        align_correction_shiftY[detector->getName()]->Write(name.c_str());

        name = "alignment_correction_rotationX_" + detector->getName();
        align_correction_rotX[detector->getName()] =
            new TGraph(static_cast<int>(rotX[detector->getName()].size()), &iterations[0], &rotX[detector->getName()][0]);
        align_correction_rotX[detector->getName()]->GetXaxis()->SetTitle("# iteration");
        align_correction_rotX[detector->getName()]->GetYaxis()->SetTitle("correction [deg]");
        align_correction_rotX[detector->getName()]->Write(name.c_str());

        name = "alignment_correction_rotationY_" + detector->getName();
        align_correction_rotY[detector->getName()] =
            new TGraph(static_cast<int>(rotY[detector->getName()].size()), &iterations[0], &rotY[detector->getName()][0]);
        align_correction_rotY[detector->getName()]->GetXaxis()->SetTitle("# iteration");
        align_correction_rotY[detector->getName()]->GetYaxis()->SetTitle("correction [deg]");
        align_correction_rotY[detector->getName()]->Write(name.c_str());

        name = "alignment_correction_rotationZ_" + detector->getName();
        align_correction_rotZ[detector->getName()] =
            new TGraph(static_cast<int>(rotZ[detector->getName()].size()), &iterations[0], &rotZ[detector->getName()][0]);
        align_correction_rotZ[detector->getName()]->GetXaxis()->SetTitle("# iteration");
        align_correction_rotZ[detector->getName()]->GetYaxis()->SetTitle("correction [deg]");
        align_correction_rotZ[detector->getName()]->Write(name.c_str());
    }

    // Clean up local track storage
    AlignmentTrackChi2::globalTracks.clear();
    AlignmentTrackChi2::globalDetector.reset();
}<|MERGE_RESOLUTION|>--- conflicted
+++ resolved
@@ -153,22 +153,11 @@
         result_futures.push_back(AlignmentTrackChi2::thread_pool->submit(track_refit, track));
     }
 
-<<<<<<< HEAD
-    unsigned int tracks_done = 0;
     for(auto& result_future : result_futures) {
         result += result_future.get();
-        //        LOG_PROGRESS(INFO, "t") << "Re-fitting tracks: " << tracks_done << " of " << result_futures.size() << ", "
-        //                                << (100 * tracks_done / result_futures.size())
-        //                                << " %,  in MINUIT  iteration: " << fitIterations;
-        //        tracks_done++;
-    }
-=======
-    for(auto& result_future : result_futures) {
-        result += result_future.get();
     }
 
     LOG_PROGRESS(INFO, "t") << "Refit of " << result_futures.size() << " track, MINUIT iteration " << fitIterations;
->>>>>>> e46fd11d
     fitIterations++;
     AlignmentTrackChi2::thread_pool->wait();
 }
@@ -191,16 +180,10 @@
     AlignmentTrackChi2::globalTracks = clipboard->getPersistentData<Track>();
 
     // Create thread pool:
-<<<<<<< HEAD
-    AlignmentTrackChi2::thread_pool =
-        new ThreadPool(std::max(std::thread::hardware_concurrency() - 1, 1u),
-                       std::max(std::thread::hardware_concurrency() - 1, 1u) * 1024,
-=======
     ThreadPool::registerThreadCount(m_workers);
     AlignmentTrackChi2::thread_pool =
         new ThreadPool(m_workers,
                        m_workers * 1024,
->>>>>>> e46fd11d
                        [log_level = corryvreckan::Log::getReportingLevel(), log_format = corryvreckan::Log::getFormat()]() {
                            // clang-format on
                            // Initialize the threads to the same log level and format as the master setting
