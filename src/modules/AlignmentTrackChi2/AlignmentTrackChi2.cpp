/**
 * @file
 * @brief Implementation of module AlignmentTrackChi2
 *
 * @copyright Copyright (c) 2017-2020 CERN and the Corryvreckan authors.
 * This software is distributed under the terms of the MIT License, copied verbatim in the file "LICENSE.md".
 * In applying this license, CERN does not waive the privileges and immunities granted to it by virtue of its status as an
 * Intergovernmental Organization or submit itself to any jurisdiction.
 */

#include "AlignmentTrackChi2.h"

#include <TVirtualFitter.h>
#include <numeric>

using namespace corryvreckan;
using namespace std;

// Global container declarations
TrackVector AlignmentTrackChi2::globalTracks;
std::shared_ptr<Detector> AlignmentTrackChi2::globalDetector;
int AlignmentTrackChi2::detNum;

AlignmentTrackChi2::AlignmentTrackChi2(Configuration config, std::vector<std::shared_ptr<Detector>> detectors)
    : Module(std::move(config), std::move(detectors)) {
    nIterations = m_config.get<size_t>("iterations", 3);

    m_pruneTracks = m_config.get<bool>("prune_tracks", false);
    m_alignPosition = m_config.get<bool>("align_position", true);
    if(m_alignPosition) {
        LOG(INFO) << "Aligning positions";
    }
    m_alignOrientation = m_config.get<bool>("align_orientation", true);
    if(m_alignOrientation) {
        LOG(INFO) << "Aligning orientations";
    }
    m_maxAssocClusters = m_config.get<size_t>("max_associated_clusters", 1);
    m_maxTrackChi2 = m_config.get<double>("max_track_chi2ndof", 10.);
    LOG(INFO) << "Aligning telescope";
}

// During run, just pick up tracks and save them till the end
StatusCode AlignmentTrackChi2::run(std::shared_ptr<Clipboard> clipboard) {

    // Get the tracks
    auto tracks = clipboard->getData<Track>();
    TrackVector alignmenttracks;
    std::map<std::string, std::vector<Cluster*>> alignmentclusters;

    // Make a local copy and store it
    for(auto& track : tracks) {

        // Apply selection to tracks for alignment - only allow tracks with certain Chi2/NDoF:
        if(m_pruneTracks && track->getChi2ndof() > m_maxTrackChi2) {
            LOG(DEBUG) << "Discarded track with Chi2/NDoF - " << track->getChi2ndof();
            m_discardedtracks++;
            continue;
        }

        LOG(TRACE) << "Storing track with track model \"" << track->getType() << "\" for alignment";
        alignmenttracks.push_back(track);
        for(auto& cluster : track->getClusters()) {
            alignmentclusters[cluster->detectorID()].push_back(cluster);
        }
    }

    // Store all tracks we want for alignment on the permanent storage:
    clipboard->putPersistentData(alignmenttracks);
    // Copy the objects of all track clusters on the clipboard to persistent storage:
    for(auto& clusters : alignmentclusters) {
        clipboard->copyToPersistentData(clusters.second, clusters.first);
    }

    // Otherwise keep going
    return StatusCode::Success;
}

// ========================================
//  Minimisation functions for Minuit
// ========================================

// METHOD 0
// This method will move the detector in question, refit all of the tracks, and
// try to minimise the
// track chi2. If there were no clusters from this detector on any tracks then
// it would do nothing!
void AlignmentTrackChi2::MinimiseTrackChi2(Int_t&, Double_t*, Double_t& result, Double_t* par, Int_t) {

    LOG(DEBUG) << globalDetector->displacement() << "' " << globalDetector->rotation();
    // Pick up new alignment conditions
    AlignmentTrackChi2::globalDetector->displacement(
        XYZPoint(par[detNum * 6 + 0], par[detNum * 6 + 1], par[detNum * 6 + 2]));
    AlignmentTrackChi2::globalDetector->rotation(XYZVector(par[detNum * 6 + 3], par[detNum * 6 + 4], par[detNum * 6 + 5]));

    // Apply new alignment conditions
<<<<<<< HEAD
    globalDetector->update();
    LOG(DEBUG) << "**************************\n"
               << globalDetector->getName() << ", " << globalDetector->displacement() << "' " << globalDetector->rotation();
=======
    AlignmentTrackChi2::globalDetector->update();

>>>>>>> a08fba60
    // The chi2 value to be returned
    result = 0.;

    // Loop over all tracks
    for(auto& track : AlignmentTrackChi2::globalTracks) {
        // Get all clusters on the track
        auto trackClusters = track->getClusters();
        // Find the cluster that needs to have its position recalculated
        for(size_t iTrackCluster = 0; iTrackCluster < trackClusters.size(); iTrackCluster++) {
            Cluster* trackCluster = trackClusters[iTrackCluster];
            if(AlignmentTrackChi2::globalDetector->getName() != trackCluster->detectorID()) {
                continue;
            }

            // Recalculate the global position from the local
            auto positionLocal = trackCluster->local();
            auto positionGlobal = AlignmentTrackChi2::globalDetector->localToGlobal(positionLocal);
            trackCluster->setClusterCentre(positionGlobal);
            LOG(DEBUG) << "updating cluster";
        }

        // Refit the track
        Plane pl(globalDetector->displacement().z(), globalDetector->materialBudget(), globalDetector->getName(), false);
        pl.setToLocal(globalDetector->toLocal());
        pl.setToGlobal(globalDetector->toGlobal());
        LOG(DEBUG) << "Updating plane: " << pl;
        track->updatePlane(pl);
        LOG(DEBUG) << "Updated plane";
        IFLOG(DEBUG) { track->setLogging(true); }
        track->fit();

        LOG(DEBUG) << pl << pl.getName() << pl.getToGlobal() << std::flush;

        // Add the new chi2
        result += track->getChi2();
    }
}

// ==================================================================
//  The finalise function - effectively the brains of the alignment!
// ==================================================================

void AlignmentTrackChi2::finalize(const std::shared_ptr<ReadonlyClipboard>& clipboard) {

    if(m_discardedtracks > 0) {
        LOG(INFO) << "Discarded " << m_discardedtracks << " input tracks.";
    }

    // Make the fitting object
    TVirtualFitter* residualFitter = TVirtualFitter::Fitter(nullptr, 50);
    residualFitter->SetFCN(MinimiseTrackChi2);

    // Set the global parameters
    AlignmentTrackChi2::globalTracks = clipboard->getPersistentData<Track>();

    // Set the printout arguments of the fitter
    Double_t arglist[10];
    arglist[0] = -1;
    residualFitter->ExecuteCommand("SET PRINT", arglist, 1);

    // Set some fitter parameters
    arglist[0] = 1000;  // number of function calls
    arglist[1] = 0.001; // tolerance

    // Store the alignment shifts per detector:
    std::map<std::string, std::vector<double>> shiftsX;
    std::map<std::string, std::vector<double>> shiftsY;
    std::map<std::string, std::vector<double>> rotX;
    std::map<std::string, std::vector<double>> rotY;
    std::map<std::string, std::vector<double>> rotZ;

    // Loop over all planes. For each plane, set the plane alignment parameters which will be varied, and then minimise the
    // track chi2 (sum of biased residuals). This means that tracks are refitted with each minimisation step.
    for(size_t iteration = 0; iteration < nIterations; iteration++) {

        LOG_PROGRESS(STATUS, "alignment_track") << "Alignment iteration " << (iteration + 1) << " of " << nIterations;

        int det = 0;
        for(auto& detector : get_detectors()) {
            string detectorID = detector->getName();

            // Do not align the reference plane
            if(detector->isReference() || detector->isDUT() || detector->isAuxiliary()) {
                LOG(DEBUG) << "Skipping detector " << detector->getName();
                continue;
            }

            // Say that this is the detector we align
            AlignmentTrackChi2::globalDetector = detector;

            detNum = det;
            // Add the parameters to the fitter (z displacement not allowed to move!)
            if(m_alignPosition) {
                residualFitter->SetParameter(
                    det * 6 + 0, (detectorID + "_displacementX").c_str(), detector->displacement().X(), 0.01, -50, 50);
                residualFitter->SetParameter(
                    det * 6 + 1, (detectorID + "_displacementY").c_str(), detector->displacement().Y(), 0.01, -50, 50);

            } else {
                residualFitter->SetParameter(
                    det * 6 + 0, (detectorID + "_displacementX").c_str(), detector->displacement().X(), 0, -50, 50);
                residualFitter->SetParameter(
                    det * 6 + 1, (detectorID + "_displacementY").c_str(), detector->displacement().Y(), 0, -50, 50);
            }
            residualFitter->SetParameter(
                det * 6 + 2, (detectorID + "_displacementZ").c_str(), detector->displacement().Z(), 0, -10, 500);

            if(m_alignOrientation) {
                residualFitter->SetParameter(
                    det * 6 + 3, (detectorID + "_rotationX").c_str(), detector->rotation().X(), 0.001, -6.30, 6.30);
                residualFitter->SetParameter(
                    det * 6 + 4, (detectorID + "_rotationY").c_str(), detector->rotation().Y(), 0.001, -6.30, 6.30);
                residualFitter->SetParameter(
                    det * 6 + 5, (detectorID + "_rotationZ").c_str(), detector->rotation().Z(), 0.001, -6.30, 6.30);
            } else {
                residualFitter->SetParameter(
                    det * 6 + 3, (detectorID + "_rotationX").c_str(), detector->rotation().X(), 0, -6.30, 6.30);
                residualFitter->SetParameter(
                    det * 6 + 4, (detectorID + "_rotationY").c_str(), detector->rotation().Y(), 0, -6.30, 6.30);
                residualFitter->SetParameter(
                    det * 6 + 5, (detectorID + "_rotationZ").c_str(), detector->rotation().Z(), 0, -6.30, 6.30);
            }
            auto old_position = detector->displacement();
            auto old_orientation = detector->rotation();

            // Fit this plane (minimising global track chi2)
            LOG(DEBUG) << "fitting residuals";
            residualFitter->ExecuteCommand("MIGRAD", arglist, 2);

            // Retrieve fit results:
            auto displacementX = residualFitter->GetParameter(det * 6 + 0);
            auto displacementY = residualFitter->GetParameter(det * 6 + 1);
            auto displacementZ = residualFitter->GetParameter(det * 6 + 2);
            auto rotationX = residualFitter->GetParameter(det * 6 + 3);
            auto rotationY = residualFitter->GetParameter(det * 6 + 4);
            auto rotationZ = residualFitter->GetParameter(det * 6 + 5);

            // Store corrections:
            shiftsX[detectorID].push_back(
                static_cast<double>(Units::convert(detector->displacement().X() - old_position.X(), "um")));
            shiftsY[detectorID].push_back(
                static_cast<double>(Units::convert(detector->displacement().Y() - old_position.Y(), "um")));
            rotX[detectorID].push_back(
                static_cast<double>(Units::convert(detector->rotation().X() - old_orientation.X(), "deg")));
            rotY[detectorID].push_back(
                static_cast<double>(Units::convert(detector->rotation().Y() - old_orientation.Y(), "deg")));
            rotZ[detectorID].push_back(
                static_cast<double>(Units::convert(detector->rotation().Z() - old_orientation.Z(), "deg")));

            LOG(INFO) << detector->getName() << "/" << iteration << " dT"
                      << Units::display(detector->displacement() - old_position, {"mm", "um"}) << " dR"
                      << Units::display(detector->rotation() - old_orientation, {"deg"});

            // Now that this device is fitted, set parameter errors to 0 so that they
            // are not fitted again
            residualFitter->SetParameter(det * 6 + 0, (detectorID + "_displacementX").c_str(), displacementX, 0, -50, 50);
            residualFitter->SetParameter(det * 6 + 1, (detectorID + "_displacementY").c_str(), displacementY, 0, -50, 50);
            residualFitter->SetParameter(det * 6 + 2, (detectorID + "_displacementZ").c_str(), displacementZ, 0, -10, 500);
            residualFitter->SetParameter(det * 6 + 3, (detectorID + "_rotationX").c_str(), rotationX, 0, -6.30, 6.30);
            residualFitter->SetParameter(det * 6 + 4, (detectorID + "_rotationY").c_str(), rotationY, 0, -6.30, 6.30);
            residualFitter->SetParameter(det * 6 + 5, (detectorID + "_rotationZ").c_str(), rotationZ, 0, -6.30, 6.30);

            // Set the alignment parameters of this plane to be the optimised values
            // from the alignment
            detector->displacement(XYZPoint(displacementX, displacementY, displacementZ));
            detector->rotation(XYZVector(rotationX, rotationY, rotationZ));
            detector->update();
            det++;
        }
    }

    LOG_PROGRESS(STATUS, "alignment_track") << "Alignment finished, " << nIterations << " iteration.";

    // Now list the new alignment parameters
    for(auto& detector : get_detectors()) {
        // Do not align the reference plane
        if(detector->isReference() || detector->isDUT() || detector->isAuxiliary()) {
            continue;
        }

        LOG(STATUS) << detector->getName() << " new alignment: " << std::endl
                    << "T" << Units::display(detector->displacement(), {"mm", "um"}) << " R"
                    << Units::display(detector->rotation(), {"deg"});

        // Fill the alignment convergence graphs:
        std::vector<double> iterations(nIterations);
        std::iota(std::begin(iterations), std::end(iterations), 0);

        std::string name = "alignment_correction_displacementX_" + detector->getName();
        align_correction_shiftX[detector->getName()] = new TGraph(
            static_cast<int>(shiftsX[detector->getName()].size()), &iterations[0], &shiftsX[detector->getName()][0]);
        align_correction_shiftX[detector->getName()]->GetXaxis()->SetTitle("# iteration");
        align_correction_shiftX[detector->getName()]->GetYaxis()->SetTitle("correction [#mum]");
        align_correction_shiftX[detector->getName()]->Write(name.c_str());

        name = "alignment_correction_displacementY_" + detector->getName();
        align_correction_shiftY[detector->getName()] = new TGraph(
            static_cast<int>(shiftsY[detector->getName()].size()), &iterations[0], &shiftsY[detector->getName()][0]);
        align_correction_shiftY[detector->getName()]->GetXaxis()->SetTitle("# iteration");
        align_correction_shiftY[detector->getName()]->GetYaxis()->SetTitle("correction [#mum]");
        align_correction_shiftY[detector->getName()]->Write(name.c_str());

        name = "alignment_correction_rotationX_" + detector->getName();
        align_correction_rotX[detector->getName()] =
            new TGraph(static_cast<int>(rotX[detector->getName()].size()), &iterations[0], &rotX[detector->getName()][0]);
        align_correction_rotX[detector->getName()]->GetXaxis()->SetTitle("# iteration");
        align_correction_rotX[detector->getName()]->GetYaxis()->SetTitle("correction [deg]");
        align_correction_rotX[detector->getName()]->Write(name.c_str());

        name = "alignment_correction_rotationY_" + detector->getName();
        align_correction_rotY[detector->getName()] =
            new TGraph(static_cast<int>(rotY[detector->getName()].size()), &iterations[0], &rotY[detector->getName()][0]);
        align_correction_rotY[detector->getName()]->GetXaxis()->SetTitle("# iteration");
        align_correction_rotY[detector->getName()]->GetYaxis()->SetTitle("correction [deg]");
        align_correction_rotY[detector->getName()]->Write(name.c_str());

        name = "alignment_correction_rotationZ_" + detector->getName();
        align_correction_rotZ[detector->getName()] =
            new TGraph(static_cast<int>(rotZ[detector->getName()].size()), &iterations[0], &rotZ[detector->getName()][0]);
        align_correction_rotZ[detector->getName()]->GetXaxis()->SetTitle("# iteration");
        align_correction_rotZ[detector->getName()]->GetYaxis()->SetTitle("correction [deg]");
        align_correction_rotZ[detector->getName()]->Write(name.c_str());
    }

    // Clean up local track storage
    AlignmentTrackChi2::globalTracks.clear();
    AlignmentTrackChi2::globalDetector.reset();
}<|MERGE_RESOLUTION|>--- conflicted
+++ resolved
@@ -86,21 +86,15 @@
 // it would do nothing!
 void AlignmentTrackChi2::MinimiseTrackChi2(Int_t&, Double_t*, Double_t& result, Double_t* par, Int_t) {
 
-    LOG(DEBUG) << globalDetector->displacement() << "' " << globalDetector->rotation();
+    LOG(DEBUG) << AlignmentTrackChi2::globalDetector->displacement() << "' " << globalDetector->rotation();
     // Pick up new alignment conditions
     AlignmentTrackChi2::globalDetector->displacement(
         XYZPoint(par[detNum * 6 + 0], par[detNum * 6 + 1], par[detNum * 6 + 2]));
     AlignmentTrackChi2::globalDetector->rotation(XYZVector(par[detNum * 6 + 3], par[detNum * 6 + 4], par[detNum * 6 + 5]));
 
     // Apply new alignment conditions
-<<<<<<< HEAD
-    globalDetector->update();
-    LOG(DEBUG) << "**************************\n"
-               << globalDetector->getName() << ", " << globalDetector->displacement() << "' " << globalDetector->rotation();
-=======
     AlignmentTrackChi2::globalDetector->update();
 
->>>>>>> a08fba60
     // The chi2 value to be returned
     result = 0.;
 
@@ -123,9 +117,12 @@
         }
 
         // Refit the track
-        Plane pl(globalDetector->displacement().z(), globalDetector->materialBudget(), globalDetector->getName(), false);
-        pl.setToLocal(globalDetector->toLocal());
-        pl.setToGlobal(globalDetector->toGlobal());
+        Plane pl(AlignmentTrackChi2::globalDetector->displacement().z(),
+                 AlignmentTrackChi2::globalDetector->materialBudget(),
+                 AlignmentTrackChi2::globalDetector->getName(),
+                 false);
+        pl.setToLocal(AlignmentTrackChi2::globalDetector->toLocal());
+        pl.setToGlobal(AlignmentTrackChi2::globalDetector->toGlobal());
         LOG(DEBUG) << "Updating plane: " << pl;
         track->updatePlane(pl);
         LOG(DEBUG) << "Updated plane";
