--- conflicted
+++ resolved
@@ -16,11 +16,9 @@
 * `prune_tracks`: Boolean to set if tracks with a track chi^2 > `max_track_chi2ndof` should be excluded from use in the alignment. The number of discarded tracks is outputted on terminal. Default is `false`.
 * `max_associated_clusters`: Maximum number of associated clusters per track allowed when `prune_tracks = true` for the track to be used in the alignment. Default value is `1`.
 * `max_track_chi2ndof`: Maximum track chi^2 value allowed when `prune_tracks = true` for the track to be used in the alignment. Default value is `10.0`.
-<<<<<<< HEAD
+* `workers`: Specify the number of workers to use in total, should be strictly larger than zero. Defaults to the number of native threads available on the system minus one, if this can be determined, otherwise one thread is used.
 * `fixed_planes`: Optional user-defined fixed planes in addition to reference plane. When `fixed_planes = detector_name`, the geometry of the selected detector will not be modified.
-=======
-* `workers`: Specify the number of workers to use in total, should be strictly larger than zero. Defaults to the number of native threads available on the system minus one, if this can be determined, otherwise one thread is used.
->>>>>>> e31734c0
+
 
 ### Plots produced
 For each detector, the following plots are produced:
