# Alignment
**Maintainer**: Daniel Hynds (<daniel.hynds@cern.ch>), Simon Spannagel (<simon.spannagel@cern.ch>)  
**Status**: Functional

### Description
This module performs translational and rotational telescope plane alignment. The alignment is performed with respect to the reference plane set in the configuration file.

This module uses the tracks produced by the `BasicTracking` module to align the telescope planes. If fewer than half of the tracks have associated clusters, a warning is produced on terminal.

There are two methods available for alignment:

<<<<<<< HEAD
##### 1) Minimising the track chi^2
For each telescope detector except the reference plane, this method moves the detector, refits all of the tracks, and minimises the chi^2 of these new tracks. The parameters `detectorToAlign` and `DUT` are not used in this method as it automatically iterates through all telescope planes except the DUT (if a DUT is present).
=======
#### 1) Minimising the track chi^2
For each telescope detector except the reference plane, this method moves the detector, refits all of the tracks, and minimises the chi^2 of these new tracks. The parameters `detectorToAlign` and `DUT` are not used in this method as it automatically iterates through all telescope planes except the DUT.
>>>>>>> 8fd972e6

#### 2) Minimising the track (unbiased) residuals
For the detector specified by the `detectorToAlign` parameter, this method moves the detector, refits all the tracks, and minimises the unbiased residuals calculated from the track intercepts with the plane.

### Parameters
* `number_of_tracks`: Number of tracks used in the alignment method chosen. Default value is `20000`.
* `iterations`: Number of times the chosen alignment method is to be iterated. Default value is `3`.
* `alignmentMethod`: Determines the alignment method used. To use the track chi^2 minimisation `alignmentMethod = 0`; to use the track residual minimisation `alignmentMethod = 1`.
* `detectorToAlign`: Parameter to set a particular plane to align. This parameter is only used in the residuals method (`alignmentMethod = 1`). The default is the `DUT` plane.
* `DUT`: Name of the DUT plane.
* `reference`: Name of the detector used as the alignment reference plane. All other telescope planes are aligned with respect to the reference plane.
* `alignPosition`: Boolean to select whether to align the X and Y displacements of the detector or not. Note that the Z displacement is never aligned. The default value is `true`.
* `alignOrientation`: Boolean to select whether to align the three rotations of the detector under consideration or not. The default value is `true`.
* `prune_tracks`: Boolean to set if tracks with a number of associated clusters > `max_associated_clusters` or with a track chi^2 > `max_track_chi2ndof` should be excluded from use in the alignment. This parameter was designed for `alignmentMethod=1`. The number of discarded tracks is outputted on terminal. Default is `False`.
* `max_associated_clusters`: Maximum number of associated clusters per track allowed when `prune_tracks=True` for the track to be used in the alignment. Default value is `1`.
* `max_track_chi2ndof`: Maximum track chi^2 value allowed when `prune_tracks=True` for the track to be used in the alignment. Default value is `10.0`.

### Plots produced
For each detector the following plots are produced when using `alignmentMethod = 0`:

* Translational shift along X-axis vs. iteration number
* Translational shift along Y-axis vs. iteration number
* Translational shift along Z-axis vs. iteration number
* Rotational shift around X-axis vs. iteration number
* Rotational shift around Y-axis vs. iteration number
* Rotational shift around Z-axis vs. iteration number

For the `detectorToAlign` the following plots are produced when using `alignmentMethod = 1`:

* Residual in X (calculated in local coordinates)
* Residual in Y
* Profile plot of residual in X vs. X position
* Profile plot of residual in X vs. Y position
* Profile plot of residual in Y vs. X position
* Profile plot of residual in Y vs. Y position


### Usage
```toml
[Alignment]
alignmentMethod = 0
number_of_tracks = 1000000
log_level = INFO
```
Parameters to be used in multiple modules can also be defined globally at the top of the configuration file. This is highly encouraged for parameters such as `DUT` and `reference`.<|MERGE_RESOLUTION|>--- conflicted
+++ resolved
@@ -9,13 +9,8 @@
 
 There are two methods available for alignment:
 
-<<<<<<< HEAD
 ##### 1) Minimising the track chi^2
 For each telescope detector except the reference plane, this method moves the detector, refits all of the tracks, and minimises the chi^2 of these new tracks. The parameters `detectorToAlign` and `DUT` are not used in this method as it automatically iterates through all telescope planes except the DUT (if a DUT is present).
-=======
-#### 1) Minimising the track chi^2
-For each telescope detector except the reference plane, this method moves the detector, refits all of the tracks, and minimises the chi^2 of these new tracks. The parameters `detectorToAlign` and `DUT` are not used in this method as it automatically iterates through all telescope planes except the DUT.
->>>>>>> 8fd972e6
 
 #### 2) Minimising the track (unbiased) residuals
 For the detector specified by the `detectorToAlign` parameter, this method moves the detector, refits all the tracks, and minimises the unbiased residuals calculated from the track intercepts with the plane.
