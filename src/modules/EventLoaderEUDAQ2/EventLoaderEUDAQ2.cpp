--- conflicted
+++ resolved
@@ -305,7 +305,7 @@
     }
 }
 
-Pixels* EventLoaderEUDAQ2::get_pixel_data(std::shared_ptr<eudaq::StandardEvent> evt) {
+std::shared_ptr<Pixels> EventLoaderEUDAQ2::get_pixel_data(std::shared_ptr<eudaq::StandardEvent> evt) {
 
     auto pixels = std::make_shared<Pixels>();
 
@@ -359,19 +359,12 @@
         LOG(DEBUG) << m_detector->name() << ": Plane contains " << pixels->size() << " pixels";
     }
 
-<<<<<<< HEAD
-    if(!pixels->empty()) {
-        LOG(DEBUG) << "Detector " << m_detector->name() << " has " << pixels->size() << " pixels";
-        clipboard->put(pixels, m_detector->name());
-    }
-=======
     return pixels;
->>>>>>> 5505198e
 }
 
 StatusCode EventLoaderEUDAQ2::run(std::shared_ptr<Clipboard> clipboard) {
 
-    Pixels* pixels = new Pixels();
+    std::shared_ptr<Pixels> pixels;
 
     EventPosition current_position = EventPosition::UNKNOWN;
     while(1) {
@@ -398,7 +391,6 @@
             // Store data on the clipboard
             auto new_pixels = get_pixel_data(event_);
             pixels->insert(pixels->end(), new_pixels->begin(), new_pixels->end());
-            delete new_pixels;
         }
 
         // If this event was after the current event, stop reading:
@@ -463,7 +455,7 @@
     }
 
     // Store the full event data on the clipboard:
-    clipboard->put(m_detector->name(), "pixels", reinterpret_cast<Objects*>(pixels));
+    clipboard->put(pixels, m_detector->name());
 
     LOG(DEBUG) << "Finished Corryvreckan event";
     return StatusCode::Success;
