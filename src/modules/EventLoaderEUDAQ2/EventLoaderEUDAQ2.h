--- conflicted
+++ resolved
@@ -17,12 +17,7 @@
 #include <TCanvas.h>
 #include <TH1F.h>
 #include <TH2F.h>
-<<<<<<< HEAD
-=======
 #include <TProfile.h>
-
-#include <iostream>
->>>>>>> 5505198e
 
 #include "core/module/Module.hpp"
 #include "eudaq/FileReader.hh"
@@ -93,14 +88,10 @@
 
         std::shared_ptr<Detector> m_detector;
         std::string m_filename{};
-<<<<<<< HEAD
-        bool m_get_time_residuals;
-        bool m_inclusive;
-=======
         bool m_get_time_residuals{};
         bool m_get_tag_vectors{};
         bool m_ignore_bore{};
->>>>>>> 5505198e
+        bool m_inclusive;
         double m_skip_time{};
         Matrix<std::string> m_adjust_event_times;
         int m_buffer_depth;
