--- conflicted
+++ resolved
@@ -91,13 +91,8 @@
 * `ignore_bore`: Boolean to completely ignore the Begin-of-Run event (BORE) from EUDAQ2. Default value is `true`.
 * `adjust_event_times`: Matrix that allows the user to shift the event start/end of all different types of EUDAQ events before comparison to any other Corryvreckan data. The first entry of each row specifies the data type, the second is the offset which is added to the event start and the third entry is the offset added to the event end. A usage example is shown below, double brackets are required if only one entry is provided.
 * `buffer_depth`: Depth of buffer in which EUDAQ2 `StandardEvents` are timesorted. This algorithm only works for `StandardEvents` with well-defined timestamps. Setting it to `0` disables timesorting. Default is `0`.
-<<<<<<< HEAD
 * `shift_triggers`: Shift the trigger ID up or down when assigning it to the Corryvreckan event. This allows to correct trigger ID offsets between different devices such as the TLU and MIMOSA26. Note that the same value for `shift_triggers` needs to be passed to the `EventLoaderEUDAQ2` for the TLU.
-* `eudaq_loglevel`: Verbosity level of the EUDAQ logger instance of the converter module. Possible options are, in decreasing severity, `USER`, `ERROR`, `WARN`, `INFO`, `EXTRA` and `DEBUG`. The default level is `ERROR`.
-=======
-* `shift_triggers`: Shift the trigger ID up or down when assigning it to the Corryvreckan event. This allows to correct trigger ID offsets between different devices such as the TLU and MIMOSA26.
 * `eudaq_loglevel`: Verbosity level of the EUDAQ logger instance of the converter module. Possible options are, in decreasing severity, `USER`, `ERROR`, `WARN`, `INFO`, `EXTRA` and `DEBUG`. The default level is `ERROR`. Please note that the verbosity can only be changed globally, i.e. when using multiple instances of `EventLoaderEUDAQ2`, the last occurrence will determine the (global) value of this parameter.
->>>>>>> 4792df3a
 
 ### Plots produced
 
