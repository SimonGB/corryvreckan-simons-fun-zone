#include <algorithm>
#include <cmath>
#include <iomanip>

// Local
#include "Millepede.h"
#include "objects/Cluster.h"

using namespace corryvreckan;
using namespace std;

//=============================================================================
// Standard constructor, initializes variables
//=============================================================================
Millepede::Millepede(Configuration config, std::vector<Detector*> detectors)
    : Module(std::move(config), std::move(detectors)) {

    m_numberOfTracksForAlignment = m_config.get<int>("number_of_tracks", 20000);
    m_dofs = m_config.getArray<bool>("dofs", {});
    m_nIterations = m_config.get<int>("iterations", 5);

    m_rescut = m_config.get<double>("residual_cut", 0.05);
    m_rescut_init = m_config.get<double>("residual_cut_init", 0.6);
    m_nstdev = m_config.get<double>("NStdDev", 0);

    m_convergence = m_config.get<double>("convergence", 0.00001);

    // Use default values for the sigmas, unless specified explicitly.
    m_sigmas = m_config.getArray<double>("sigmas", {0.05, 0.05, 0.5, 0.005, 0.005, 0.005});
}

//=============================================================================
// Destructor
//=============================================================================
Millepede::~Millepede() {}

//=============================================================================
// Initialization
//=============================================================================
void Millepede::initialise() {

    // Initialise the base class.
    StatusCode sc = Success; // TbAlignmentBase::initialize();

    // Renumber the planes in Millepede, ignoring masked planes.
    unsigned int index = 0;
    for(const auto& det : get_detectors()) {
<<<<<<< HEAD
        if(det->isDUT()) {
=======
        if(m_config.has("DUT") && det->name() == m_config.get<std::string>("DUT")) {
>>>>>>> 7f17c14b
            continue;
        }
        m_millePlanes[det->name()] = index;
        ++index;
    }

    // Set the degrees of freedom.
    if(m_dofs.size() != 6) {
        LOG(INFO) << "Using the default degrees of freedom:";
        m_dofs = {true, true, false, true, true, true};
    } else {
        LOG(INFO) << "Using the following degrees of freedom:";
    }
    // Print the degrees of freedom.
    const std::vector<std::string> labels = {
        "Translation X", "Translation Y", "Translation Z", "Rotation X", "Rotation Y", "Rotation Z"};
    for(unsigned int i = 0; i < 6; ++i) {
        const std::string on = m_dofs[i] ? "ON" : "OFF";
        LOG(INFO) << labels[i] << "\t" << on;
    }
}

// During run, just pick up tracks and save them till the end
StatusCode Millepede::run(Clipboard* clipboard) {

    // Get the tracks
    Tracks* tracks = (Tracks*)clipboard->get("tracks");
    if(tracks == NULL) {
        return Success;
    }

    // Make a local copy and store it
    for(auto& track : (*tracks)) {
        Track* alignmentTrack = new Track(track);
        m_alignmenttracks.push_back(alignmentTrack);
    }

    // If we have enough tracks for the alignment, tell the event loop to finish
    if(m_alignmenttracks.size() >= m_numberOfTracksForAlignment) {
        LOG(STATUS) << "Accumulated " << m_alignmenttracks.size() << " tracks, interrupting processing.";
        return Failure;
    }

    // Otherwise keep going
    return Success;
}

//=============================================================================
// Main alignment function
//=============================================================================
void Millepede::finalise() {

    LOG(INFO) << "Millepede alignment";

    unsigned int nPlanes = num_detectors();
    if(m_config.has("DUT")) {
        // assumes only 1 DUT
        nPlanes--;
    }

    const unsigned int nParameters = 6 * nPlanes;
    for(unsigned int iteration = 0; iteration < m_nIterations; ++iteration) {
        const unsigned int nTracks = m_alignmenttracks.size();

        // Define the constraint equations.
        setConstraints(nPlanes);
        const double startfact = 100.;
        // Initialise all matrices and vectors.
        reset(nPlanes, startfact);
        LOG(INFO) << "Feeding Millepede with " << nTracks << " tracks...";
        // Feed Millepede with tracks.
        unsigned int nSkipped = 0;
        unsigned int nOutliers = 0;
        for(auto& track : m_alignmenttracks) {
            if(track->nClusters() != nPlanes) {
                ++nSkipped;
                continue;
            }
            if(!putTrack(track, nPlanes)) {
                ++nOutliers;
            }
        }
        if(nSkipped > 0) {
            LOG(INFO) << "Skipped " << nSkipped << " tracks with less than " << nPlanes << " clusters.";
        }
        if(nOutliers > 0) {
            LOG(INFO) << "Rejected " << nOutliers << " outlier tracks.";
        }
        // Do the global fit.
        LOG(INFO) << "Determining global parameters...";
        if(!fitGlobal()) {
            LOG(ERROR) << "Global fit failed.";
            break;
        }
        // Calculate the convergence metric (sum of misalignments).
        double converg = 0.;
        for(unsigned int i = 0; i < nParameters; ++i) {
            converg += fabs(m_dparm[i]);
        }
        converg /= nParameters;
        LOG(INFO) << "Convergence: " << converg;
        // Update the module positions and orientations.
        LOG(INFO) << "Updating geometry...";
        updateGeometry();

        // Update the cluster coordinates based on the new geometry.
        for(auto& track : m_alignmenttracks) {
            for(auto& cluster : track->clusters()) {
                auto detectorID = cluster->detectorID();
                auto detector = get_detector(detectorID);
                ROOT::Math::XYZPoint pLocal(cluster->localX(), cluster->localY(), 0.);
                const auto pGlobal = detector->localToGlobal(pLocal);
                cluster->setClusterCentre(pGlobal.x(), pGlobal.y(), pGlobal.z());
            }
        }
        if(converg < m_convergence)
            break;
    }
}

//=============================================================================
// Setup the constraint equations.
//=============================================================================
void Millepede::setConstraints(const unsigned int nPlanes) {

    // Calculate the mean z-position.
    double avgz = 0.;
    for(const auto& det : get_detectors()) {
<<<<<<< HEAD
        if(det->isDUT()) {
=======
        if(m_config.has("DUT") && det->name() == m_config.get<std::string>("DUT")) {
>>>>>>> 7f17c14b
            continue;
        }
        avgz += det->displacement().Z();
    }
    avgz /= nPlanes;
    // Calculate the variance.
    double varz = 0.0;
    for(const auto& det : get_detectors()) {
<<<<<<< HEAD
        if(det->isDUT()) {
=======
        if(m_config.has("DUT") && det->name() == m_config.get<std::string>("DUT")) {
>>>>>>> 7f17c14b
            continue;
        }
        const double dz = det->displacement().Z() - avgz;
        varz += dz * dz;
    }
    varz /= nPlanes;

    // Define the 9 constraints equations according to the requested geometry.
    const unsigned int nParameters = 6 * nPlanes;
    std::vector<double> ftx(nParameters, 0.);
    std::vector<double> fty(nParameters, 0.);
    std::vector<double> ftz(nParameters, 0.);
    std::vector<double> frx(nParameters, 0.);
    std::vector<double> fry(nParameters, 0.);
    std::vector<double> frz(nParameters, 0.);
    std::vector<double> fscaz(nParameters, 0.);
    std::vector<double> shearx(nParameters, 0.);
    std::vector<double> sheary(nParameters, 0.);

    m_constraints.clear();
    for(const auto& det : get_detectors()) {
<<<<<<< HEAD
        if(det->isDUT()) {
=======
        if(m_config.has("DUT") && det->name() == m_config.get<std::string>("DUT")) {
>>>>>>> 7f17c14b
            continue;
        }
        const unsigned int i = m_millePlanes[det->name()];
        const double sz = (det->displacement().Z() - avgz) / varz;
        ftx[i] = 1.0;
        fty[i + nPlanes] = 1.0;
        ftz[i + 2 * nPlanes] = 1.0;
        /*
          Do NOT change these signs, unless we figure out how to do these
          constraints properly.
         */
        frx[i + 3 * nPlanes] = i >= 4 ? 1.0 : -1.0;
        fry[i + 4 * nPlanes] = i >= 4 ? 1.0 : -1.0;
        frz[i + 5 * nPlanes] = 1.0;
        shearx[i] = sz;
        sheary[i + nPlanes] = sz;
        fscaz[i + 2 * nPlanes] = sz;
    }

    const std::vector<bool> constraints = {true, true, true, true, false, false, true, true, true};
    //  Put the constraints information in the basket.
    if(constraints[0] && m_dofs[0])
        addConstraint(ftx, 0.0);
    if(constraints[1] && m_dofs[0])
        addConstraint(shearx, 0.);
    if(constraints[2] && m_dofs[1])
        addConstraint(fty, 0.0);
    if(constraints[3] && m_dofs[1])
        addConstraint(sheary, 0.);
    if(constraints[4] && m_dofs[2])
        addConstraint(ftz, 0.0);
    // if (constraints[5] && m_dofs[2]) addConstraint(fscaz, 0.0);
    if(constraints[6] && m_dofs[3])
        addConstraint(frx, 0.0);
    if(constraints[7] && m_dofs[4])
        addConstraint(fry, 0.0);
    if(constraints[8] && m_dofs[5])
        addConstraint(frz, 0.0);
}

//=============================================================================
// Define a single constraint equation.
//=============================================================================
void Millepede::addConstraint(const std::vector<double>& dercs, const double rhs) {

    Constraint constraint;
    // Set the right-hand side (Lagrange multiplier value, sum of equation).
    constraint.rhs = rhs;
    // Set the constraint equation coefficients.
    constraint.coefficients = dercs;
    m_constraints.push_back(constraint);
}

//=============================================================================
// Add the equations for one track to the matrix
//=============================================================================
bool Millepede::putTrack(Track* track, const unsigned int nPlanes) {

    std::vector<Equation> equations;
    const unsigned int nParameters = 6 * nPlanes;
    // Global derivatives
    std::vector<double> dergb(nParameters, 0.);
    // Global derivatives non linearly related to residual
    std::vector<double> dernl(nParameters, 0.);
    // Local parameter indices associated with non-linear derivatives
    std::vector<int> dernli(nParameters, 0);
    // Track slopes
    std::vector<double> dernls(nParameters, 0.);

    /// Refit the track for the reference states.
    track->fit();
    const double tx = track->m_state.X();
    const double ty = track->m_state.Y();

    // Iterate over each cluster on the track.
    for(auto& cluster : track->clusters()) {
        if(!has_detector(cluster->detectorID())) {
            continue;
        }
        auto detector = get_detector(cluster->detectorID());
        const auto normal = detector->normal();
        double nx = normal.x() / normal.z();
        double ny = normal.y() / normal.z();
        const double xg = cluster->globalX();
        const double yg = cluster->globalY();
        const double zg = cluster->globalZ();
        // Calculate quasi-local coordinates.
        const double zl = zg - detector->displacement().Z();
        const double xl = xg - detector->displacement().X();
        const double yl = yg - detector->displacement().Y();

        std::vector<double> nonlinear = {nx, ny, 1., -yl + zl * ny, -xl + zl * nx, xl * ny - yl * nx};
        const double den = 1. + tx * nx + ty * ny;
        for(auto& a : nonlinear)
            a /= den;
        // Get the errors on the measured x and y coordinates.
        const double errx = cluster->errorX();
        const double erry = cluster->errorY();
        // Get the internal plane index in Millepede.
        const unsigned int plane = m_millePlanes[detector->name()];
        // Set the local derivatives for the X equation.
        std::vector<double> derlc = {1., zg, 0., 0.};
        // Set the global derivatives (see LHCb-2005-101) for the X equation.
        std::fill(dergb.begin(), dergb.end(), 0.);
        std::fill(dernl.begin(), dernl.end(), 0.);
        std::fill(dernli.begin(), dernli.end(), 0);
        std::fill(dernls.begin(), dernls.end(), 0.);
        if(m_dofs[0])
            dergb[plane] = -1.;
        if(m_dofs[4])
            dergb[4 * nPlanes + plane] = -zl;
        if(m_dofs[5])
            dergb[5 * nPlanes + plane] = yl;
        for(unsigned int i = 0; i < 6; ++i) {
            if(!m_dofs[i])
                continue;
            dergb[i * nPlanes + plane] += tx * nonlinear[i];
            dernl[i * nPlanes + plane] = nonlinear[i];
            dernli[i * nPlanes + plane] = 1;
            dernls[i * nPlanes + plane] = tx;
        }
        // Store the X equation.
        addEquation(equations, derlc, dergb, dernl, dernli, dernls, xg, errx);
        // Set the local derivatives for the Y equation.
        derlc = {0., 0., 1., zg};
        // Set the global derivatives (see LHCb-2005-101) for the Y equation.
        std::fill(dergb.begin(), dergb.end(), 0.);
        std::fill(dernl.begin(), dernl.end(), 0.);
        std::fill(dernli.begin(), dernli.end(), 0);
        std::fill(dernls.begin(), dernls.end(), 0.);
        if(m_dofs[1])
            dergb[nPlanes + plane] = -1.;
        if(m_dofs[3])
            dergb[3 * nPlanes + plane] = -zl;
        if(m_dofs[5])
            dergb[5 * nPlanes + plane] = -xl;
        for(unsigned int i = 0; i < 6; ++i) {
            if(!m_dofs[i])
                continue;
            dergb[i * nPlanes + plane] += ty * nonlinear[i];
            dernl[i * nPlanes + plane] = nonlinear[i];
            dernli[i * nPlanes + plane] = 3;
            dernls[i * nPlanes + plane] = ty;
        }
        // Store the Y equation.
        addEquation(equations, derlc, dergb, dernl, dernli, dernls, yg, erry);
    }
    // Vector containing the track parameters
    std::vector<double> trackParams(2 * m_nalc + 2, 0.);
    // Fit the track.
    const unsigned int iteration = 1;
    const bool ok = fitTrack(equations, trackParams, false, iteration);
    if(ok)
        m_equations.push_back(equations);
    return ok;
}

//=============================================================================
// Store the parameters for one measurement
//=============================================================================
void Millepede::addEquation(std::vector<Equation>& equations,
                            const std::vector<double>& derlc,
                            const std::vector<double>& dergb,
                            const std::vector<double>& dernl,
                            const std::vector<int>& dernli,
                            const std::vector<double>& slopes,
                            const double rmeas,
                            const double sigma) {

    if(sigma <= 0.) {
        LOG(ERROR) << "Invalid cluster error (" << sigma << ")";
        return;
    }
    Equation equation;
    equation.rmeas = rmeas;
    equation.weight = 1. / (sigma * sigma);
    // Add non-zero local derivatives and corresponding indices.
    equation.derL.clear();
    equation.indL.clear();
    for(unsigned int i = 0; i < m_nalc; ++i) {
        if(derlc[i] == 0.)
            continue;
        equation.indL.push_back(i);
        equation.derL.push_back(derlc[i]);
    }
    // Add non-zero global derivatives and corresponding indices.
    equation.derG.clear();
    equation.indG.clear();
    equation.derNL.clear();
    equation.indNL.clear();
    equation.slopes.clear();
    const unsigned int nG = dergb.size();
    for(unsigned int i = 0; i < nG; ++i) {
        if(dergb[i] == 0.)
            continue;
        equation.indG.push_back(i);
        equation.derG.push_back(dergb[i]);
        equation.derNL.push_back(dernl[i]);
        equation.indNL.push_back(dernli[i]);
        equation.slopes.push_back(slopes[i]);
    }
    // Add the equation to the list.
    equations.push_back(std::move(equation));
}

//=============================================================================
// Track fit (local fit)
//=============================================================================
bool Millepede::fitTrack(const std::vector<Equation>& equations,
                         std::vector<double>& trackParams,
                         const bool singlefit,
                         const unsigned int iteration) {

    std::vector<double> blvec(m_nalc, 0.);
    std::vector<std::vector<double>> clmat(m_nalc, std::vector<double>(m_nalc, 0.));

    // First loop: local track fit
    for(const auto& equation : equations) {
        double rmeas = equation.rmeas;
        // Suppress the global part (only relevant with iterations).
        const unsigned int nG = equation.derG.size();
        for(unsigned int i = 0; i < nG; ++i) {
            const unsigned int j = equation.indG[i];
            rmeas -= equation.derG[i] * m_dparm[j];
        }
        const double w = equation.weight;
        // Fill local matrix and vector.
        const unsigned int nL = equation.derL.size();
        for(unsigned int i = 0; i < nL; ++i) {
            const unsigned int j = equation.indL[i];
            blvec[j] += w * rmeas * equation.derL[i];
            LOG(DEBUG) << "blvec[" << j << "] = " << blvec[j];

            // Symmetric matrix, don't bother k > j coefficients.
            for(unsigned int k = 0; k <= i; ++k) {
                const unsigned int ik = equation.indL[k];
                clmat[j][ik] += w * equation.derL[i] * equation.derL[k];
                LOG(DEBUG) << "clmat[" << j << "][" << ik << "] = " << clmat[j][ik];
            }
        }
    }

    // Local parameter matrix is completed, now invert to solve.
    // Rank: number of non-zero diagonal elements.
    int rank = invertMatrixLocal(clmat, blvec, m_nalc);
    // Store the track parameters and errors.
    for(unsigned int i = 0; i < m_nalc; ++i) {
        trackParams[2 * i] = blvec[i];
        trackParams[2 * i + 1] = sqrt(fabs(clmat[i][i]));
    }

    // Second loop: residual calculation.
    double chi2 = 0.0;
    int ndf = 0;
    for(const auto& equation : equations) {
        double rmeas = equation.rmeas;
        // Suppress global and local terms.
        const unsigned int nL = equation.derL.size();
        for(unsigned int i = 0; i < nL; ++i) {
            const unsigned int j = equation.indL[i];
            rmeas -= equation.derL[i] * blvec[j];
        }
        const unsigned int nG = equation.derG.size();
        for(unsigned int i = 0; i < nG; ++i) {
            const unsigned int j = equation.indG[i];
            rmeas -= equation.derG[i] * m_dparm[j];
        }
        // Now rmeas contains the residual value.
        LOG(DEBUG) << "Residual value: " << rmeas;
        // Reject the track if the residual is too large (outlier).
        const double rescut = iteration <= 1 ? m_rescut_init : m_rescut;
        if(fabs(rmeas) >= rescut) {
            LOG(DEBUG) << "Reject track due to residual cut in iteration " << iteration;
            return false;
        }
        chi2 += equation.weight * rmeas * rmeas;
        ++ndf;
    }
    ndf -= rank;
    const bool printDetails = false;
    if(printDetails) {
        LOG(INFO);
        LOG(INFO) << "Local track fit (rank " << rank << ")";
        LOG(INFO) << " Result of local fit :      (index/parameter/error)";
        for(unsigned int i = 0; i < m_nalc; ++i) {
            LOG(INFO) << std::setprecision(6) << std::fixed << std::setw(20) << i << "   /   " << std::setw(10) << blvec[i]
                      << "   /   " << sqrt(clmat[i][i]);
        }
        LOG(INFO) << "Final chi square / degrees of freedom: " << chi2 << " / " << ndf;
    }

    // Stop here if just updating the track parameters.
    if(singlefit)
        return true;

    if(m_nstdev != 0 && ndf > 0) {
        const double chi2PerNdf = chi2 / ndf;
        const double cut = chi2Limit(m_nstdev, ndf) * m_cfactr;
        if(chi2 > cut) {
            // Reject the track.
            LOG(DEBUG) << "Rejected track because chi2 / ndof (" << chi2PerNdf << ") is larger than " << cut;
            return false;
        }
    }
    // Store the chi2 and number of degrees of freedom.
    trackParams[2 * m_nalc] = ndf;
    trackParams[2 * m_nalc + 1] = chi2;

    // Local operations are finished. Track is accepted.
    // Third loop: update the global parameters (other matrices).
    m_clcmat.assign(m_nagb, std::vector<double>(m_nalc, 0.));
    unsigned int nagbn = 0;
    std::vector<int> indnz(m_nagb, -1);
    std::vector<int> indbk(m_nagb, 0);
    for(const auto& equation : equations) {
        double rmeas = equation.rmeas;
        // Suppress the global part.
        const unsigned int nG = equation.derG.size();
        for(unsigned int i = 0; i < nG; ++i) {
            const unsigned int j = equation.indG[i];
            rmeas -= equation.derG[i] * m_dparm[j];
        }
        const double w = equation.weight;
        // First of all, the global/global terms.
        for(unsigned int i = 0; i < nG; ++i) {
            const unsigned int j = equation.indG[i];
            m_bgvec[j] += w * rmeas * equation.derG[i];
            LOG(DEBUG) << "bgvec[" << j << "] = " << m_bgvec[j];
            for(unsigned int k = 0; k < nG; ++k) {
                const unsigned int n = equation.indG[k];
                m_cgmat[j][n] += w * equation.derG[i] * equation.derG[k];
                LOG(DEBUG) << "cgmat[" << j << "][" << n << "] = " << m_cgmat[j][n];
            }
        }
        // Now we have also rectangular matrices containing global/local terms.
        const unsigned int nL = equation.derL.size();
        for(unsigned int i = 0; i < nG; ++i) {
            const unsigned int j = equation.indG[i];
            // Index of index.
            int ik = indnz[j];
            if(ik == -1) {
                // New global variable.
                indnz[j] = nagbn;
                indbk[nagbn] = j;
                ik = nagbn;
                ++nagbn;
            }
            // Now fill the rectangular matrix.
            for(unsigned int k = 0; k < nL; ++k) {
                const unsigned int ij = equation.indL[k];
                m_clcmat[ik][ij] += w * equation.derG[i] * equation.derL[k];
                LOG(DEBUG) << "clcmat[" << ik << "][" << ij << "] = " << m_clcmat[ik][ij];
            }
        }
    }

    // Third loop is finished, now we update the correction matrices.
    multiplyAVAt(clmat, m_clcmat, m_corrm, m_nalc, nagbn);
    multiplyAX(m_clcmat, blvec, m_corrv, m_nalc, nagbn);
    for(unsigned int i = 0; i < nagbn; ++i) {
        const unsigned int j = indbk[i];
        m_bgvec[j] -= m_corrv[i];
        for(unsigned int k = 0; k < nagbn; ++k) {
            const unsigned int ik = indbk[k];
            m_cgmat[j][ik] -= m_corrm[i][k];
        }
    }
    return true;
}

//=============================================================================
// Update the module positions and orientations.
//=============================================================================
void Millepede::updateGeometry() {
    auto nPlanes = num_detectors();
    if(m_config.has("DUT")) {
        // assumes only 1 DUT
        nPlanes = nPlanes - 1;
    }
    for(const auto& det : get_detectors()) {
<<<<<<< HEAD
        if(det->isDUT()) {
=======
        if(m_config.has("DUT") && det->name() == m_config.get<std::string>("DUT")) {
>>>>>>> 7f17c14b
            continue;
        }
        auto plane = m_millePlanes[det->name()];

        det->displacementX(det->displacement().X() + m_dparm[plane + 0 * nPlanes]);
        det->displacementY(det->displacement().Y() + m_dparm[plane + 1 * nPlanes]);
        det->displacementZ(det->displacement().Z() + m_dparm[plane + 2 * nPlanes]);
        det->rotationX(det->rotation().X() + m_dparm[plane + 3 * nPlanes]);
        det->rotationY(det->rotation().Y() + m_dparm[plane + 4 * nPlanes]);
        det->rotationZ(det->rotation().Z() + m_dparm[plane + 5 * nPlanes]);
        det->update();
    }
    /*
        const unsigned int nPlanes = m_nPlanes - m_maskedPlanes.size();
        for(auto im = m_modules.cbegin(), end = m_modules.cend(); im != end; ++im) {

            Tb::SmallRotation((*im)->rotX(),
                              m_dparm[plane + 3 * nPlanes],
                              (*im)->rotY(),
                              m_dparm[plane + 4 * nPlanes],
                              m_dparm[plane + 5 * nPlanes],
                              rx,
                              ry,
                              rz);
            (*im)->setAlignment(tx, ty, tz, (*im)->rotX() - rx, (*im)->rotY() + ry, (*im)->rotZ() - rz, 0., 0., 0., 0., 0.,
       0.);
        }
        */
}

//=============================================================================
// Initialise the vectors and arrays.
//=============================================================================
bool Millepede::reset(const unsigned int nPlanes, const double startfact) {

    // Reset the list of track equations.
    m_equations.clear();
    // Set the number of global derivatives.
    m_nagb = 6 * nPlanes;
    // Reset matrices and vectors.
    const unsigned int nRows = m_nagb + m_constraints.size();
    m_bgvec.resize(nRows, 0.);
    m_cgmat.assign(nRows, std::vector<double>(nRows, 0.));
    m_corrv.assign(m_nagb, 0.);
    m_corrm.assign(m_nagb, std::vector<double>(m_nagb, 0.));
    m_dparm.assign(m_nagb, 0.);

    // Define the sigmas for each parameter.
    m_fixed.assign(m_nagb, true);
    m_psigm.assign(m_nagb, 0.);
    for(unsigned int i = 0; i < 6; ++i) {
        if(!m_dofs[i])
            continue;
        for(unsigned int j = i * nPlanes; j < (i + 1) * nPlanes; ++j) {
            m_fixed[j] = false;
            m_psigm[j] = m_sigmas[i];
        }
    }
    // Fix modules if requested.
    for(auto it = m_fixedPlanes.cbegin(); it != m_fixedPlanes.cend(); ++it) {
        LOG(INFO) << "You are fixing module " << (*it);
        // TODO: check if this is the "millePlanes" index or the regular one.
        const unsigned ndofs = m_fix_all ? 6 : 3;
        for(unsigned int i = 0; i < ndofs; ++i) {
            m_fixed[(*it) + i * nPlanes] = true;
            m_psigm[(*it) + i * nPlanes] = 0.;
        }
    }

    // Set the chi2 / ndof cut used in the local track fit.
    // Iterations are stopped when the cut factor reaches the ref. value (1).
    m_cfactref = 1.;
    m_cfactr = std::max(1., startfact);

    return true;
}

//=============================================================================
//
//=============================================================================
bool Millepede::fitGlobal() {

    m_diag.assign(m_nagb, 0.);
    std::vector<double> bgvecPrev(m_nagb, 0.);
    std::vector<double> trackParams(2 * m_nalc + 2, 0.);
    const unsigned int nTracks = m_equations.size();
    std::vector<std::vector<double>> localParams(nTracks, std::vector<double>(m_nalc, 0.));

    const unsigned int nMaxIterations = 10;
    unsigned int iteration = 1;
    unsigned int nGoodTracks = nTracks;
    while(iteration <= nMaxIterations) {
        if(nGoodTracks == 0) {
            LOG(ERROR) << "No tracks to work with after outlier rejection.";
            return false;
        }

        LOG(INFO) << "Iteration " << iteration << " (using " << nGoodTracks << " tracks)";

        // Save the diagonal elements.
        for(unsigned int i = 0; i < m_nagb; ++i) {
            m_diag[i] = m_cgmat[i][i];
        }

        unsigned int nFixed = 0;
        for(unsigned int i = 0; i < m_nagb; ++i) {
            if(m_fixed[i]) {
                // Fixed global parameter.
                ++nFixed;
                for(unsigned int j = 0; j < m_nagb; ++j) {
                    // Reset row and column.
                    m_cgmat[i][j] = 0.0;
                    m_cgmat[j][i] = 0.0;
                }
            } else {
                m_cgmat[i][i] += 1. / (m_psigm[i] * m_psigm[i]);
            }
        }
        // Add the constraints equations.
        unsigned int nRows = m_nagb;
        for(const auto& constraint : m_constraints) {
            double sum = constraint.rhs;
            for(unsigned int j = 0; j < m_nagb; ++j) {
                if(m_psigm[j] == 0.) {
                    m_cgmat[nRows][j] = 0.0;
                    m_cgmat[j][nRows] = 0.0;
                } else {
                    m_cgmat[nRows][j] = nGoodTracks * constraint.coefficients[j];
                    m_cgmat[j][nRows] = m_cgmat[nRows][j];
                }
                sum -= constraint.coefficients[j] * m_dparm[j];
            }
            m_cgmat[nRows][nRows] = 0.0;
            m_bgvec[nRows] = nGoodTracks * sum;
            ++nRows;
        }

        double cor = 0.0;
        if(iteration > 1) {
            for(unsigned int j = 0; j < m_nagb; ++j) {
                for(unsigned int i = 0; i < m_nagb; ++i) {
                    if(m_fixed[i])
                        continue;
                    cor += bgvecPrev[j] * m_cgmat[j][i] * bgvecPrev[i];
                    if(i == j) {
                        cor -= bgvecPrev[i] * bgvecPrev[i] / (m_psigm[i] * m_psigm[i]);
                    }
                }
            }
        }
        LOG(DEBUG) << " Final corr. is " << cor;

        // Do the matrix inversion.
        const int rank = invertMatrix(m_cgmat, m_bgvec, nRows);
        // Update the global parameters values.
        for(unsigned int i = 0; i < m_nagb; ++i) {
            m_dparm[i] += m_bgvec[i];
            bgvecPrev[i] = m_bgvec[i];
            LOG(DEBUG) << "bgvec[" << i << "] = " << m_bgvec[i];
            LOG(DEBUG) << "dparm[" << i << "] = " << m_dparm[i];
            LOG(DEBUG) << "cgmat[" << i << "][" << i << "] = " << m_cgmat[i][i];
            LOG(DEBUG) << "err = " << sqrt(fabs(m_cgmat[i][i]));
            LOG(DEBUG) << "cgmat * diag = " << std::setprecision(5) << m_cgmat[i][i] * m_diag[i];
        }
        if(nRows - nFixed - rank != 0) {
            LOG(WARNING) << "The rank defect of the symmetric " << nRows << " by " << nRows << " matrix is "
                         << nRows - nFixed - rank;
        }
        if(!m_iterate)
            break;
        ++iteration;
        if(iteration == nMaxIterations)
            break;
        // Update the factor in the track chi2 cut.
        const double newcfactr = sqrt(m_cfactr);
        if(newcfactr > 1.2 * m_cfactref) {
            m_cfactr = newcfactr;
        } else {
            m_cfactr = m_cfactref;
        }
        LOG(DEBUG) << "Refitting tracks with cut factor " << m_cfactr;

        // Reset global variables.
        for(unsigned int i = 0; i < nRows; ++i) {
            m_bgvec[i] = 0.0;
            for(unsigned int j = 0; j < nRows; ++j)
                m_cgmat[i][j] = 0.0;
        }
        // Refit the tracks.
        double chi2 = 0.;
        double ndof = 0.;
        nGoodTracks = 0;
        for(unsigned int i = 0; i < nTracks; ++i) {
            // Skip invalidated tracks.
            if(m_equations[i].empty())
                continue;
            std::vector<Equation> equations(m_equations[i].begin(), m_equations[i].end());
            for(auto equation : equations) {
                const unsigned int nG = equation.derG.size();
                for(unsigned int j = 0; j < nG; ++j) {
                    const double t = localParams[i][equation.indNL[j]];
                    if(t == 0)
                        continue;
                    equation.derG[j] += equation.derNL[j] * (t - equation.slopes[j]);
                }
            }
            std::fill(trackParams.begin(), trackParams.end(), 0.);
            // Refit the track.
            bool ok = fitTrack(equations, trackParams, false, iteration);
            // Cache the track state.
            for(unsigned int j = 0; j < m_nalc; ++j) {
                localParams[i][j] = trackParams[2 * j];
            }
            if(ok) {
                // Update the total chi2.
                chi2 += trackParams[2 * m_nalc + 1];
                ndof += trackParams[2 * m_nalc];
                ++nGoodTracks;
            } else {
                // Disable the track.
                m_equations[i].clear();
            }
        }
        LOG(INFO) << "Chi2 / DOF after re-fit: " << chi2 / (ndof - nRows);
    }

    // Print the final results.
    printResults();
    return true;
}

//=============================================================================
// Obtain solution of a system of linear equations with symmetric matrix
// and the inverse (using 'singular-value friendly' GAUSS pivot).
// Solve the equation V * X = B.
// V is replaced by its inverse matrix and B by X, the solution vector
//=============================================================================
int Millepede::invertMatrix(std::vector<std::vector<double>>& v, std::vector<double>& b, const int n) {
    int rank = 0;
    const double eps = 0.0000000000001;

    std::vector<double> diag(n, 0.);
    std::vector<bool> used_param(n, true);
    std::vector<bool> flag(n, true);
    for(int i = 0; i < n; i++) {
        for(int j = 0; j <= i; j++) {
            v[j][i] = v[i][j];
        }
    }

    // Find max. elements of each row and column.
    std::vector<double> r(n, 0.);
    std::vector<double> c(n, 0.);
    for(int i = 0; i < n; i++) {
        for(int j = 0; j < n; j++) {
            if(fabs(v[i][j]) >= r[i])
                r[i] = fabs(v[i][j]);
            if(fabs(v[j][i]) >= c[i])
                c[i] = fabs(v[j][i]);
        }
    }
    for(int i = 0; i < n; i++) {
        if(0.0 != r[i])
            r[i] = 1. / r[i];
        if(0.0 != c[i])
            c[i] = 1. / c[i];
        // Check if max elements are within requested precision.
        if(eps >= r[i])
            r[i] = 0.0;
        if(eps >= c[i])
            c[i] = 0.0;
    }

    // Equilibrate the V matrix
    for(int i = 0; i < n; i++) {
        for(int j = 0; j < n; j++) {
            v[i][j] = sqrt(r[i]) * v[i][j] * sqrt(c[j]);
        }
    }

    for(int i = 0; i < n; i++) {
        // Save the absolute values of the diagonal elements.
        diag[i] = fabs(v[i][i]);
        if(r[i] == 0. && c[i] == 0.) {
            // This part is empty (non-linear treatment with non constraints)
            flag[i] = false;
            used_param[i] = false;
        }
    }

    for(int i = 0; i < n; i++) {
        double vkk = 0.0;
        int k = -1;
        // First look for the pivot, i. e. the max unused diagonal element.
        for(int j = 0; j < n; j++) {
            if(flag[j] && (fabs(v[j][j]) > std::max(fabs(vkk), eps))) {
                vkk = v[j][j];
                k = j;
            }
        }

        if(k >= 0) {
            // Pivot found.
            rank++;
            // Use this value.
            flag[k] = false;
            // Replace pivot by its inverse.
            vkk = 1.0 / vkk;
            v[k][k] = -vkk;
            for(int j = 0; j < n; j++) {
                for(int jj = 0; jj < n; jj++) {
                    if(j != k && jj != k && used_param[j] && used_param[jj]) {
                        // Other elements (do them first as you use old v[k][j])
                        v[j][jj] = v[j][jj] - vkk * v[j][k] * v[k][jj];
                    }
                }
            }
            for(int j = 0; j < n; j++) {
                if(j != k && used_param[j]) {
                    v[j][k] = v[j][k] * vkk;
                    v[k][j] = v[k][j] * vkk;
                }
            }
        } else {
            // No more pivot value (clear those elements)
            for(int j = 0; j < n; j++) {
                if(flag[j]) {
                    b[j] = 0.0;
                    for(int k = 0; k < n; k++) {
                        v[j][k] = 0.0;
                        v[k][j] = 0.0;
                    }
                }
            }
            break;
        }
    }
    // Correct matrix V
    for(int i = 0; i < n; i++) {
        for(int j = 0; j < n; j++) {
            v[i][j] = sqrt(c[i]) * v[i][j] * sqrt(r[j]);
        }
    }

    std::vector<double> temp(n, 0.);
    for(int j = 0; j < n; j++) {
        // Reverse matrix elements
        for(int jj = 0; jj < n; jj++) {
            v[j][jj] = -v[j][jj];
            temp[j] += v[j][jj] * b[jj];
        }
    }

    for(int j = 0; j < n; j++) {
        b[j] = temp[j];
    }
    return rank;
}

//=============================================================================
// Simplified version.
//=============================================================================
int Millepede::invertMatrixLocal(std::vector<std::vector<double>>& v, std::vector<double>& b, const int n) {

    int rank = 0;
    const double eps = 0.0000000000001;

    std::vector<bool> flag(n, true);
    std::vector<double> diag(n, 0.);
    for(int i = 0; i < n; i++) {
        // Save the absolute values of the diagonal elements.
        diag[i] = fabs(v[i][i]);
        for(int j = 0; j <= i; j++) {
            v[j][i] = v[i][j];
        }
    }

    for(int i = 0; i < n; i++) {
        double vkk = 0.0;
        int k = -1;
        // First look for the pivot, i. e. the max. unused diagonal element.
        for(int j = 0; j < n; j++) {
            if(flag[j] && (fabs(v[j][j]) > std::max(fabs(vkk), eps * diag[j]))) {
                vkk = v[j][j];
                k = j;
            }
        }

        if(k >= 0) {
            // Pivot found
            rank++;
            flag[k] = false;
            // Replace pivot by its inverse.
            vkk = 1.0 / vkk;
            v[k][k] = -vkk;
            for(int j = 0; j < n; j++) {
                for(int jj = 0; jj < n; jj++) {
                    if(j != k && jj != k) {
                        // Other elements (do them first as you use old v[k][j])
                        v[j][jj] = v[j][jj] - vkk * v[j][k] * v[k][jj];
                    }
                }
            }

            for(int j = 0; j < n; j++) {
                if(j != k) {
                    v[j][k] = v[j][k] * vkk;
                    v[k][j] = v[k][j] * vkk;
                }
            }
        } else {
            // No more pivot values (clear those elements).
            for(int j = 0; j < n; j++) {
                if(flag[j]) {
                    b[j] = 0.0;
                    for(k = 0; k < n; k++)
                        v[j][k] = 0.0;
                }
            }
            break;
        }
    }

    std::vector<double> temp(n, 0.);
    for(int j = 0; j < n; j++) {
        // Reverse matrix elements
        for(int jj = 0; jj < n; jj++) {
            v[j][jj] = -v[j][jj];
            temp[j] += v[j][jj] * b[jj];
        }
    }
    for(int j = 0; j < n; j++) {
        b[j] = temp[j];
    }
    return rank;
}

//=============================================================================
// Return the limit in chi^2 / nd for n sigmas stdev authorized.
// Only n=1, 2, and 3 are expected in input.
//=============================================================================
double Millepede::chi2Limit(const int n, const int nd) const {
    constexpr double sn[3] = {0.47523, 1.690140, 2.782170};
    constexpr double table[3][30] = {{1.0000, 1.1479, 1.1753, 1.1798, 1.1775, 1.1730, 1.1680, 1.1630, 1.1581, 1.1536,
                                      1.1493, 1.1454, 1.1417, 1.1383, 1.1351, 1.1321, 1.1293, 1.1266, 1.1242, 1.1218,
                                      1.1196, 1.1175, 1.1155, 1.1136, 1.1119, 1.1101, 1.1085, 1.1070, 1.1055, 1.1040},
                                     {4.0000, 3.0900, 2.6750, 2.4290, 2.2628, 2.1415, 2.0481, 1.9736, 1.9124, 1.8610,
                                      1.8171, 1.7791, 1.7457, 1.7161, 1.6897, 1.6658, 1.6442, 1.6246, 1.6065, 1.5899,
                                      1.5745, 1.5603, 1.5470, 1.5346, 1.5230, 1.5120, 1.5017, 1.4920, 1.4829, 1.4742},
                                     {9.0000, 5.9146, 4.7184, 4.0628, 3.6410, 3.3436, 3.1209, 2.9468, 2.8063, 2.6902,
                                      2.5922, 2.5082, 2.4352, 2.3711, 2.3143, 2.2635, 2.2178, 2.1764, 2.1386, 2.1040,
                                      2.0722, 2.0428, 2.0155, 1.9901, 1.9665, 1.9443, 1.9235, 1.9040, 1.8855, 1.8681}};

    if(nd < 1)
        return 0.;
    const int m = std::max(1, std::min(n, 3));
    if(nd <= 30)
        return table[m - 1][nd - 1];
    return ((sn[m - 1] + sqrt(float(2 * nd - 3))) * (sn[m - 1] + sqrt(float(2 * nd - 3)))) / float(2 * nd - 2);
}

//=============================================================================
// Multiply general M-by-N matrix A and N-vector X
//=============================================================================
bool Millepede::multiplyAX(const std::vector<std::vector<double>>& a,
                           const std::vector<double>& x,
                           std::vector<double>& y,
                           const unsigned int n,
                           const unsigned int m) {

    // Y = A * X, where
    //   A = general M-by-N matrix
    //   X = N vector
    //   Y = M vector
    for(unsigned int i = 0; i < m; ++i) {
        y[i] = 0.0;
        for(unsigned int j = 0; j < n; ++j) {
            y[i] += a[i][j] * x[j];
        }
    }
    return true;
}

//=============================================================================
// Multiply symmetric N-by-N matrix V from the left with general M-by-N
// matrix A and from the right with the transposed of the same general
// matrix to form a symmetric M-by-M matrix W.
//=============================================================================
bool Millepede::multiplyAVAt(const std::vector<std::vector<double>>& v,
                             const std::vector<std::vector<double>>& a,
                             std::vector<std::vector<double>>& w,
                             const unsigned int n,
                             const unsigned int m) {

    // W = A * V * AT, where
    //   V = symmetric N-by-N matrix
    //   A = general N-by-M matrix
    //   W = symmetric M-by-M matrix
    for(unsigned int i = 0; i < m; ++i) {
        for(unsigned int j = 0; j <= i; ++j) {
            // Reset the final matrix.
            w[i][j] = 0.0;
            // Fill the upper left triangle.
            for(unsigned int k = 0; k < n; ++k) {
                for(unsigned int l = 0; l < n; ++l) {
                    w[i][j] += a[i][k] * v[k][l] * a[j][l];
                }
            }
            // Fill the rest.
            w[j][i] = w[i][j];
        }
    }

    return true;
}

//=============================================================================
// Print results
//=============================================================================
bool Millepede::printResults() {
    const std::string line(65, '-');
    LOG(INFO) << line;
    LOG(INFO) << " Result of fit for global parameters";
    LOG(INFO) << line;
    LOG(INFO) << "   I  Difference    Last step      Error        Pull Global corr.";
    LOG(INFO) << line;
    for(unsigned int i = 0; i < m_nagb; ++i) {
        double err = sqrt(fabs(m_cgmat[i][i]));
        if(m_cgmat[i][i] < 0.0)
            err = -err;
        if(fabs(m_cgmat[i][i] * m_diag[i]) > 0) {
            // Calculate the pull.
            const double pull = m_dparm[i] / sqrt(m_psigm[i] * m_psigm[i] - m_cgmat[i][i]);
            // Calculate the global correlation coefficient
            // (correlation between the parameter and all the other variables).
            const double gcor = sqrt(fabs(1.0 - 1.0 / (m_cgmat[i][i] * m_diag[i])));
            LOG(INFO) << std::setprecision(3) << std::scientific << std::setw(3) << i << "   " << std::setw(10) << m_dparm[i]
                      << "   " << std::setw(10) << m_bgvec[i] << "   " << std::setw(8) << std::setprecision(2) << err
                      << "   " << std::setw(9) << std::setprecision(2) << pull << "   " << std::setw(9) << gcor;
        } else {
            LOG(INFO) << std::setw(3) << i << "   " << std::setw(10) << "OFF"
                      << "   " << std::setw(10) << "OFF"
                      << "   " << std::setw(8) << "OFF"
                      << "   " << std::setw(9) << "OFF"
                      << "   " << std::setw(9) << "OFF";
        }
        if((i + 1) % (m_nagb / 6) == 0)
            LOG(INFO) << line;
    }
    for(unsigned int i = 0; i < m_nagb; ++i) {
        LOG(DEBUG) << " i=" << i << "  sqrt(fabs(cgmat[i][i]))=" << sqrt(fabs(m_cgmat[i][i])) << " diag = " << m_diag[i];
    }

    return true;
}<|MERGE_RESOLUTION|>--- conflicted
+++ resolved
@@ -45,11 +45,7 @@
     // Renumber the planes in Millepede, ignoring masked planes.
     unsigned int index = 0;
     for(const auto& det : get_detectors()) {
-<<<<<<< HEAD
         if(det->isDUT()) {
-=======
-        if(m_config.has("DUT") && det->name() == m_config.get<std::string>("DUT")) {
->>>>>>> 7f17c14b
             continue;
         }
         m_millePlanes[det->name()] = index;
@@ -105,9 +101,10 @@
     LOG(INFO) << "Millepede alignment";
 
     unsigned int nPlanes = num_detectors();
-    if(m_config.has("DUT")) {
-        // assumes only 1 DUT
-        nPlanes--;
+    for(const auto& det : get_detectors()) {
+        if(det->isDUT()) {
+            nPlanes--;
+        }
     }
 
     const unsigned int nParameters = 6 * nPlanes;
@@ -178,11 +175,7 @@
     // Calculate the mean z-position.
     double avgz = 0.;
     for(const auto& det : get_detectors()) {
-<<<<<<< HEAD
         if(det->isDUT()) {
-=======
-        if(m_config.has("DUT") && det->name() == m_config.get<std::string>("DUT")) {
->>>>>>> 7f17c14b
             continue;
         }
         avgz += det->displacement().Z();
@@ -191,11 +184,7 @@
     // Calculate the variance.
     double varz = 0.0;
     for(const auto& det : get_detectors()) {
-<<<<<<< HEAD
         if(det->isDUT()) {
-=======
-        if(m_config.has("DUT") && det->name() == m_config.get<std::string>("DUT")) {
->>>>>>> 7f17c14b
             continue;
         }
         const double dz = det->displacement().Z() - avgz;
@@ -217,11 +206,7 @@
 
     m_constraints.clear();
     for(const auto& det : get_detectors()) {
-<<<<<<< HEAD
         if(det->isDUT()) {
-=======
-        if(m_config.has("DUT") && det->name() == m_config.get<std::string>("DUT")) {
->>>>>>> 7f17c14b
             continue;
         }
         const unsigned int i = m_millePlanes[det->name()];
@@ -597,16 +582,14 @@
 //=============================================================================
 void Millepede::updateGeometry() {
     auto nPlanes = num_detectors();
-    if(m_config.has("DUT")) {
-        // assumes only 1 DUT
-        nPlanes = nPlanes - 1;
-    }
     for(const auto& det : get_detectors()) {
-<<<<<<< HEAD
         if(det->isDUT()) {
-=======
-        if(m_config.has("DUT") && det->name() == m_config.get<std::string>("DUT")) {
->>>>>>> 7f17c14b
+            nPlanes--;
+        }
+    }
+
+    for(const auto& det : get_detectors()) {
+        if(det->isDUT()) {
             continue;
         }
         auto plane = m_millePlanes[det->name()];
