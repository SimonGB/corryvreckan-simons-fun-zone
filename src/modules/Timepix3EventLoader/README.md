<<<<<<< HEAD
# Timepix3EventLoader
**Maintainer**: Daniel Hynds (<daniel.hynds@cern.ch>)
**Status**: Outdated
=======
## Timepix3EventLoader
**Maintainer**: Daniel Hynds (<daniel.hynds@cern.ch>), Simon Spannagel (<simon.spannagel@cern.ch>)  
**Status**: Functional
>>>>>>> 69c843be

### Description
This module loads raw data from a Timepix3 device and adds it to the clipboard. The input file must have extension `.dat` and are sorted into time order via the data file serial numbers. This code also identifies `trimdac` files and applies this mask to the pixels.

The data can be split into events using an event length in time, or using a maximum number of hits on a detector plane. `SpidrSignal` and `pixel` objects are loaded to the clipboard for each detector.

The hit timestamps are derived from the 40 MHz TOA counter and the fast on-pixel oscillator, which is measuring the precise hit arrival phase within to the global 40 MHz clock.
In Timepix3, the phase of the 40 MHz clock can be shifted from one double column to the next by 22.5 degree by the clock generator in order to minimize the instant digital power supply due to the pixel matrix clock tree.
This mode is used in the CLICdp telescope, and thus, the column-to-column phase shift is taken into account when calculating the hit arrival times.
See also the Timepix3 chip manual version 1.9, section 3.2.1 and/or [@timepix3-talk], slides 25 and 48.

<<<<<<< HEAD
### Parameters
=======
When running in time mode (`number_of_pixelhits` not set), this module requires either another event loader of another detector type before which defines the event start and end times (variables `eventStart` and `eventEnd` on the clipboard) or an instance of the Metronome module which provides this information.

#### Parameters
>>>>>>> 69c843be
* `inputDirectory`: Path to the directory above the data directory for each device. The device name is added to the path during the module.
* `minNumberOfPlanes`: Minimum number of planes with loaded data required for each event to be stored. Default value is `1`.
* `number_of_pixelhits`: Maximum number of pixel hits on each detector per event. Default value is `2000`. This is only used if this parameter is present in the configuration file, otherwise the data is split into events using the event length information from the clipboard.
* `calibrationPath`: Path to the calibration directory. If this parameter is set, calibration will be applied to the DUT. Assumed folder structure is `"[calibrationPath]/[detector name]/cal_thr_[thr dac]_ik_[ikrum dac]/[detector name]_cal_[tot/toa].txt"`. The assumed file structure is `[col | row | val1 | val2 | etc.]`.
* `DUT`: Name of the DUT plane.

### Plots produced
* Histogram with pixel ToT before and after calibration
* Map for each calibration parameter if calibration is used

### Usage
```toml
[Timepix3EventLoader]
inputDirectory = "path/to/directory"
calibrationPath = "path/to/calibration"
threshold = 1148
minNumberOfPlanes = 5
eventLength = 0.0000002
number_of_pixelhits = 0
DUT = "W0005_H03"
```
Parameters to be used in multiple modules can also be defined globally at the top of the configuration file. This is highly encouraged for parameters such as `DUT` and `reference`.

[@timepix-talk] X. Llopart, The Timepix3 chip, EP-ESE seminar, https://indico.cern.ch/event/267425,<|MERGE_RESOLUTION|>--- conflicted
+++ resolved
@@ -1,12 +1,6 @@
-<<<<<<< HEAD
 # Timepix3EventLoader
-**Maintainer**: Daniel Hynds (<daniel.hynds@cern.ch>)
-**Status**: Outdated
-=======
-## Timepix3EventLoader
 **Maintainer**: Daniel Hynds (<daniel.hynds@cern.ch>), Simon Spannagel (<simon.spannagel@cern.ch>)  
 **Status**: Functional
->>>>>>> 69c843be
 
 ### Description
 This module loads raw data from a Timepix3 device and adds it to the clipboard. The input file must have extension `.dat` and are sorted into time order via the data file serial numbers. This code also identifies `trimdac` files and applies this mask to the pixels.
@@ -18,13 +12,9 @@
 This mode is used in the CLICdp telescope, and thus, the column-to-column phase shift is taken into account when calculating the hit arrival times.
 See also the Timepix3 chip manual version 1.9, section 3.2.1 and/or [@timepix3-talk], slides 25 and 48.
 
-<<<<<<< HEAD
-### Parameters
-=======
 When running in time mode (`number_of_pixelhits` not set), this module requires either another event loader of another detector type before which defines the event start and end times (variables `eventStart` and `eventEnd` on the clipboard) or an instance of the Metronome module which provides this information.
 
-#### Parameters
->>>>>>> 69c843be
+### Parameters
 * `inputDirectory`: Path to the directory above the data directory for each device. The device name is added to the path during the module.
 * `minNumberOfPlanes`: Minimum number of planes with loaded data required for each event to be stored. Default value is `1`.
 * `number_of_pixelhits`: Maximum number of pixel hits on each detector per event. Default value is `2000`. This is only used if this parameter is present in the configuration file, otherwise the data is split into events using the event length information from the clipboard.
