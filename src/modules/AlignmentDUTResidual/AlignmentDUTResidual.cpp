/**
 * @file
 * @brief Implementation of module AlignmentDUTResidual
 *
 * @copyright Copyright (c) 2017-2020 CERN and the Corryvreckan authors.
 * This software is distributed under the terms of the MIT License, copied verbatim in the file "LICENSE.md".
 * In applying this license, CERN does not waive the privileges and immunities granted to it by virtue of its status as an
 * Intergovernmental Organization or submit itself to any jurisdiction.
 */

#include "AlignmentDUTResidual.h"

#include <TProfile.h>
#include <TVirtualFitter.h>

using namespace corryvreckan;

// Global container declarations
TrackVector AlignmentDUTResidual::globalTracks;
std::shared_ptr<Detector> AlignmentDUTResidual::globalDetector;

AlignmentDUTResidual::AlignmentDUTResidual(Configuration& config, std::shared_ptr<Detector> detector)
    : Module(config, detector), m_detector(detector) {

    config_.setDefault<size_t>("iterations", 3);
    config_.setDefault<bool>("prune_tracks", false);
    config_.setDefault<bool>("align_position", true);
    config_.setDefault<bool>("align_orientation", true);
    config_.setDefault<std::string>("align_position_axes", "xy");
    config_.setDefault<std::string>("align_orientation_axes", "xyz");
    config_.setDefault<size_t>("max_associated_clusters", 1);
    config_.setDefault<double>("max_track_chi2ndof", 10.);

    nIterations = config_.get<size_t>("iterations");
    m_pruneTracks = config_.get<bool>("prune_tracks");

    m_alignPosition = config_.get<bool>("align_position");
    m_alignOrientation = config_.get<bool>("align_orientation");
    m_alignPosition_axes = config_.get<std::string>("align_position_axes");
    m_alignOrientation_axes = config_.get<std::string>("align_orientation_axes");

    std::transform(m_alignPosition_axes.begin(), m_alignPosition_axes.end(), m_alignPosition_axes.begin(), ::tolower);
    std::transform(
        m_alignOrientation_axes.begin(), m_alignOrientation_axes.end(), m_alignOrientation_axes.begin(), ::tolower);

    if(m_alignPosition) {
        LOG(INFO) << "Aligning positions";
    }

    if(m_alignOrientation) {
        LOG(INFO) << "Aligning orientations";
    }

    m_maxAssocClusters = config_.get<size_t>("max_associated_clusters");
    m_maxTrackChi2 = config_.get<double>("max_track_chi2ndof");

    LOG(INFO) << "Aligning detector \"" << m_detector->getName() << "\"";
}

void AlignmentDUTResidual::initialize() {

    auto detname = m_detector->getName();
    std::string title = detname + " Residuals X;x_{track}-x [#mum];events";
    residualsXPlot = new TH1F("residualsX", title.c_str(), 1000, -500, 500);
    title = detname + " Residuals Y;y_{track}-y [#mum];events";
    residualsYPlot = new TH1F("residualsY", title.c_str(), 1000, -500, 500);
    title = detname + " Residual profile dY/X;x [#mum];y_{track}-y [#mum]";
    profile_dY_X = new TProfile("profile_dY_X", title.c_str(), 1000, -500, 500);
    title = detname + " Residual profile dY/Y;y [#mum];y_{track}-y [#mum]";
    profile_dY_Y = new TProfile("profile_dY_Y", title.c_str(), 1000, -500, 500);
    title = detname + " Residual profile dX/X;x [#mum];x_{track}-x [#mum]";
    profile_dX_X = new TProfile("profile_dX_X", title.c_str(), 1000, -500, 500);
    title = detname + " Residual profile dX/y;y [#mum];x_{track}-x [#mum]";
    profile_dX_Y = new TProfile("profile_dX_Y", title.c_str(), 1000, -500, 500);
}

StatusCode AlignmentDUTResidual::run(const std::shared_ptr<Clipboard>& clipboard) {

    // Get the tracks
    auto tracks = clipboard->getData<Track>();

    TrackVector alignmenttracks;
    std::vector<Cluster*> alignmentclusters;

    // Make a local copy and store it
    for(auto& track : tracks) {
        auto associated_clusters = track->getAssociatedClusters(m_detector->getName());
<<<<<<< HEAD
        // Do not put tracks without clusters on the DUT to the persistant storage
        if(associated_clusters.size() == 0) {
=======
        // Do not put tracks without clusters on the DUT to the persistent storage
        if(associated_clusters.empty()) {
>>>>>>> 65f9dc14
            LOG(TRACE) << "Discarding track for DUT alignment since no cluster associated";
            continue;
        }

        // Apply selection to tracks for alignment
        if(m_pruneTracks) {
            // Only allow one associated cluster:
            if(associated_clusters.size() > m_maxAssocClusters) {
                LOG(DEBUG) << "Discarded track with " << associated_clusters.size() << " associated clusters";
                m_discardedtracks++;
                continue;
            }

            // Only allow tracks with certain Chi2/NDoF:
            if(track->getChi2ndof() > m_maxTrackChi2) {
                LOG(DEBUG) << "Discarded track with Chi2/NDoF - " << track->getChi2ndof();
                m_discardedtracks++;
                continue;
            }
        }
        LOG(TRACE) << "Cloning track with track model \"" << track->getType() << "\" for alignment";

        // Keep this track on persistent storage for alignment:
        alignmenttracks.push_back(track);
        // Append associated clusters to the list we want to keep:
        alignmentclusters.insert(alignmentclusters.end(), associated_clusters.begin(), associated_clusters.end());

        // Find the cluster that needs to have its position recalculated
        for(auto& associated_cluster : associated_clusters) {
            // Local position of the cluster
            auto position = associated_cluster->local();

            // Get the track intercept with the detector
            auto trackIntercept = m_detector->getIntercept(track.get());
            auto intercept = m_detector->globalToLocal(trackIntercept);

            // Calculate the local residuals
            double residualX = intercept.X() - position.X();
            double residualY = intercept.Y() - position.Y();

            // Fill the alignment residual profile plots
            residualsXPlot->Fill(static_cast<double>(Units::convert(residualX, "um")));
            residualsYPlot->Fill(static_cast<double>(Units::convert(residualY, "um")));
            profile_dY_X->Fill(static_cast<double>(Units::convert(residualY, "um")),
                               static_cast<double>(Units::convert(position.X(), "um")),
                               1);
            profile_dY_Y->Fill(static_cast<double>(Units::convert(residualY, "um")),
                               static_cast<double>(Units::convert(position.Y(), "um")),
                               1);
            profile_dX_X->Fill(static_cast<double>(Units::convert(residualX, "um")),
                               static_cast<double>(Units::convert(position.X(), "um")),
                               1);
            profile_dX_Y->Fill(static_cast<double>(Units::convert(residualX, "um")),
                               static_cast<double>(Units::convert(position.Y(), "um")),
                               1);
        }
    }

    // Store all tracks we want for alignment on the permanent storage:
    clipboard->putPersistentData(alignmenttracks);
    // Copy the objects of all associated clusters on the clipboard to persistent storage:
    clipboard->copyToPersistentData(alignmentclusters, m_detector->getName());

    // Otherwise keep going
    return StatusCode::Success;
}

// METHOD 1
// This method will move the detector in question and try to minimise the
// (unbiased) residuals. It uses
// the associated cluster container on the track (no refitting of the track)
void AlignmentDUTResidual::MinimiseResiduals(Int_t&, Double_t*, Double_t& result, Double_t* par, Int_t) {

    // Pick up new alignment conditions
    AlignmentDUTResidual::globalDetector->displacement(XYZPoint(par[0], par[1], par[2]));
    AlignmentDUTResidual::globalDetector->rotation(XYZVector(par[3], par[4], par[5]));

    // Apply new alignment conditions
    AlignmentDUTResidual::globalDetector->update();
    LOG(DEBUG) << "Updated parameters for " << AlignmentDUTResidual::globalDetector->getName();

    // The chi2 value to be returned
    result = 0.;

    LOG(DEBUG) << "Looping over " << AlignmentDUTResidual::globalTracks.size() << " tracks";

    // Loop over all tracks
    for(auto& track : AlignmentDUTResidual::globalTracks) {
        LOG(TRACE) << "track has chi2 " << track->getChi2();

        // Find the cluster that needs to have its position recalculated
        for(auto& associatedCluster : track->getAssociatedClusters(AlignmentDUTResidual::globalDetector->getName())) {
            if(associatedCluster->detectorID() != AlignmentDUTResidual::globalDetector->getName()) {
                continue;
            }

            // Get the track intercept with the detector
            auto position = associatedCluster->local();
            auto trackIntercept = AlignmentDUTResidual::globalDetector->getIntercept(track.get());
            auto intercept = AlignmentDUTResidual::globalDetector->globalToLocal(trackIntercept);

            /*
            // Recalculate the global position from the local
            auto positionLocal = associatedCluster->local();
            auto position = AlignmentDUTResidual::globalDetector->localToGlobal(positionLocal);

            // Get the track intercept with the detector
            ROOT::Math::XYZPoint intercept = track->intercept(position.Z());
            */

            // Calculate the residuals
            double residualX = intercept.X() - position.X();
            double residualY = intercept.Y() - position.Y();

            double errorX = associatedCluster->errorX();
            double errorY = associatedCluster->errorY();
            LOG(TRACE) << "- track has intercept (" << intercept.X() << "," << intercept.Y() << ")";
            LOG(DEBUG) << "- cluster has position (" << position.X() << "," << position.Y() << ")";

            double deltachi2 = (residualX * residualX) / (errorX * errorX) + (residualY * residualY) / (errorY * errorY);
            LOG(TRACE) << "- delta chi2 = " << deltachi2;
            // Add the new residual2
            result += deltachi2;
            LOG(TRACE) << "- result is now " << result;
        }
    }
}

void AlignmentDUTResidual::finalize(const std::shared_ptr<ReadonlyClipboard>& clipboard) {

    if(m_discardedtracks > 0) {
        LOG(STATUS) << "Discarded " << m_discardedtracks << " input tracks.";
    }

    // Make the fitting object
    TVirtualFitter* residualFitter = TVirtualFitter::Fitter(nullptr, 50);
    residualFitter->SetFCN(MinimiseResiduals);

    // Set the global parameters
    AlignmentDUTResidual::globalTracks = clipboard->getPersistentData<Track>();

    // Set the printout arguments of the fitter
    Double_t arglist[10];
    arglist[0] = -1;
    residualFitter->ExecuteCommand("SET PRINT", arglist, 1);

    // Set some fitter parameters
    arglist[0] = 1000;  // number of function calls
    arglist[1] = 0.001; // tolerance

    // Store the alignment shifts per detector:
    std::vector<double> shiftsX;
    std::vector<double> shiftsY;
    std::vector<double> rotX;
    std::vector<double> rotY;
    std::vector<double> rotZ;

    AlignmentDUTResidual::globalDetector = m_detector;
    auto name = m_detector->getName();

    size_t n_getAssociatedClusters = 0;
    // count associated clusters:
    for(auto& track : AlignmentDUTResidual::globalTracks) {
        auto associatedClusters = track->getAssociatedClusters(name);
        for(auto& associatedCluster : associatedClusters) {
            std::string detectorID = associatedCluster->detectorID();
            if(detectorID != name) {
                continue;
            }
            n_getAssociatedClusters++;
            break;
        }
    }
    if(n_getAssociatedClusters < AlignmentDUTResidual::globalTracks.size() / 2) {
        LOG(WARNING) << "Only "
                     << 100 * static_cast<double>(n_getAssociatedClusters) /
                            static_cast<double>(AlignmentDUTResidual::globalTracks.size())
                     << "% of all tracks have associated clusters on detector " << name;
    } else {
        LOG(INFO) << 100 * static_cast<double>(n_getAssociatedClusters) /
                         static_cast<double>(AlignmentDUTResidual::globalTracks.size())
                  << "% of all tracks have associated clusters on detector " << name;
    }

    LOG(STATUS) << name << " initial alignment: " << std::endl
                << "T" << Units::display(m_detector->displacement(), {"mm", "um"}) << " R"
                << Units::display(m_detector->rotation(), {"deg"});

    // Add the parameters to the fitter (z displacement not allowed to move!)
    if(m_alignPosition && m_alignPosition_axes.find('x') != std::string::npos) {
        residualFitter->SetParameter(0, (name + "_displacementX").c_str(), m_detector->displacement().X(), 0.01, -50, 50);
    } else {
        residualFitter->SetParameter(0, (name + "_displacementX").c_str(), m_detector->displacement().X(), 0, -50, 50);
    }
    if(m_alignPosition && m_alignPosition_axes.find('y') != std::string::npos) {
        residualFitter->SetParameter(1, (name + "_displacementY").c_str(), m_detector->displacement().Y(), 0.01, -50, 50);
    } else {
        residualFitter->SetParameter(1, (name + "_displacementY").c_str(), m_detector->displacement().Y(), 0, -50, 50);
    }

    // Z is never changed:
    residualFitter->SetParameter(2, (name + "_displacementZ").c_str(), m_detector->displacement().Z(), 0, -10, 500);

    if(m_alignOrientation && m_alignOrientation_axes.find('x') != std::string::npos) {
        residualFitter->SetParameter(3, (name + "_rotationX").c_str(), m_detector->rotation().X(), 0.001, -6.30, 6.30);
    } else {
        residualFitter->SetParameter(3, (name + "_rotationX").c_str(), m_detector->rotation().X(), 0, -6.30, 6.30);
    }
    if(m_alignOrientation && m_alignOrientation_axes.find('y') != std::string::npos) {
        residualFitter->SetParameter(4, (name + "_rotationY").c_str(), m_detector->rotation().Y(), 0.001, -6.30, 6.30);
    } else {
        residualFitter->SetParameter(4, (name + "_rotationY").c_str(), m_detector->rotation().Y(), 0, -6.30, 6.30);
    }
    if(m_alignOrientation && m_alignOrientation_axes.find('z') != std::string::npos) {
        residualFitter->SetParameter(5, (name + "_rotationZ").c_str(), m_detector->rotation().Z(), 0.001, -6.30, 6.30);
    } else {
        residualFitter->SetParameter(5, (name + "_rotationZ").c_str(), m_detector->rotation().Z(), 0, -6.30, 6.30);
    }

    for(size_t iteration = 0; iteration < nIterations; iteration++) {

        auto old_position = m_detector->displacement();
        auto old_orientation = m_detector->rotation();

        // Fit this plane (minimising global track chi2)
        residualFitter->ExecuteCommand("MIGRAD", arglist, 2);

        // Set the alignment parameters of this plane to be the optimised values from the alignment
        m_detector->displacement(
            XYZPoint(residualFitter->GetParameter(0), residualFitter->GetParameter(1), residualFitter->GetParameter(2)));
        m_detector->rotation(
            XYZVector(residualFitter->GetParameter(3), residualFitter->GetParameter(4), residualFitter->GetParameter(5)));
        m_detector->update();

        // Store corrections:
        shiftsX.push_back(static_cast<double>(Units::convert(m_detector->displacement().X() - old_position.X(), "um")));
        shiftsY.push_back(static_cast<double>(Units::convert(m_detector->displacement().Y() - old_position.Y(), "um")));
        rotX.push_back(static_cast<double>(Units::convert(m_detector->rotation().X() - old_orientation.X(), "deg")));
        rotY.push_back(static_cast<double>(Units::convert(m_detector->rotation().Y() - old_orientation.Y(), "deg")));
        rotZ.push_back(static_cast<double>(Units::convert(m_detector->rotation().Z() - old_orientation.Z(), "deg")));

        LOG(INFO) << m_detector->getName() << "/" << iteration << " dT"
                  << Units::display(m_detector->displacement() - old_position, {"mm", "um"}) << " dR"
                  << Units::display(m_detector->rotation() - old_orientation, {"deg"});
    }

    LOG(STATUS) << m_detector->getName() << " new alignment: " << std::endl
                << "T" << Units::display(m_detector->displacement(), {"mm", "um"}) << " R"
                << Units::display(m_detector->rotation(), {"deg"});

    std::vector<double> iterations(nIterations);
    std::iota(std::begin(iterations), std::end(iterations), 0);

    std::string graph_name = "alignment_correction_displacementX_" + m_detector->getName();
    align_correction_shiftX = new TGraph(static_cast<int>(shiftsX.size()), &iterations[0], &shiftsX[0]);
    align_correction_shiftX->GetXaxis()->SetTitle("# iteration");
    align_correction_shiftX->GetYaxis()->SetTitle("correction [#mum]");
    align_correction_shiftX->Write(graph_name.c_str());

    graph_name = "alignment_correction_displacementY_" + m_detector->getName();
    align_correction_shiftY = new TGraph(static_cast<int>(shiftsY.size()), &iterations[0], &shiftsY[0]);
    align_correction_shiftY->GetXaxis()->SetTitle("# iteration");
    align_correction_shiftY->GetYaxis()->SetTitle("correction [#mum]");
    align_correction_shiftY->Write(graph_name.c_str());

    graph_name = "alignment_correction_rotationX_" + m_detector->getName();
    align_correction_rotX = new TGraph(static_cast<int>(rotX.size()), &iterations[0], &rotX[0]);
    align_correction_rotX->GetXaxis()->SetTitle("# iteration");
    align_correction_rotX->GetYaxis()->SetTitle("correction [#mum]");
    align_correction_rotX->Write(graph_name.c_str());

    graph_name = "alignment_correction_rotationY_" + m_detector->getName();
    align_correction_rotY = new TGraph(static_cast<int>(rotY.size()), &iterations[0], &rotY[0]);
    align_correction_rotY->GetXaxis()->SetTitle("# iteration");
    align_correction_rotY->GetYaxis()->SetTitle("correction [#mum]");
    align_correction_rotY->Write(graph_name.c_str());

    graph_name = "alignment_correction_rotationZ_" + m_detector->getName();
    align_correction_rotZ = new TGraph(static_cast<int>(rotZ.size()), &iterations[0], &rotZ[0]);
    align_correction_rotZ->GetXaxis()->SetTitle("# iteration");
    align_correction_rotZ->GetYaxis()->SetTitle("correction [#mum]");
    align_correction_rotZ->Write(graph_name.c_str());

    // Clean up local track storage
    AlignmentDUTResidual::globalTracks.clear();
    AlignmentDUTResidual::globalDetector.reset();
}<|MERGE_RESOLUTION|>--- conflicted
+++ resolved
@@ -85,13 +85,8 @@
     // Make a local copy and store it
     for(auto& track : tracks) {
         auto associated_clusters = track->getAssociatedClusters(m_detector->getName());
-<<<<<<< HEAD
-        // Do not put tracks without clusters on the DUT to the persistant storage
-        if(associated_clusters.size() == 0) {
-=======
         // Do not put tracks without clusters on the DUT to the persistent storage
         if(associated_clusters.empty()) {
->>>>>>> 65f9dc14
             LOG(TRACE) << "Discarding track for DUT alignment since no cluster associated";
             continue;
         }
