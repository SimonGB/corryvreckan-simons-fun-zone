--- conflicted
+++ resolved
@@ -74,10 +74,6 @@
                                                    -pitch_y / 2.,
                                                    pitch_y / 2.);
     hPixelEfficiencyMap_trackPos->SetDirectory(this->getROOTDirectory());
-<<<<<<< HEAD
-
-=======
->>>>>>> aeabbca5
     title = m_detector->getName() +
             " Pixel efficiency map (in-pixel ROI);in-pixel x_{track} [#mum];in-pixel y_{track} #mum;#epsilon";
     hPixelEfficiencyMap_inPixelROI_trackPos_TProfile = new TProfile2D("pixelEfficiencyMap_inPixelROI_trackPos_TProfile",
