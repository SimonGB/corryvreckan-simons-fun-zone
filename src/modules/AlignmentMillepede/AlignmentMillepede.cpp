--- conflicted
+++ resolved
@@ -104,12 +104,8 @@
         if(det->isDUT() && m_excludeDUT) {
             nPlanes--;
         }
-<<<<<<< HEAD
-        if(det->type() == "TLU") {
-=======
         if(det->type() == "TLU" && m_excludeTLU) {
             LOG(DEBUG) << "Excluding TLU.";
->>>>>>> 9183f9a6
             nPlanes--;
         }
     }
