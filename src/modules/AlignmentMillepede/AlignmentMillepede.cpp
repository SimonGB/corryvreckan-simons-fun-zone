/**
 * @file
 * @brief Implementation of module AlignmentMillepede
 *
 * @copyright Copyright (c) 2017-2020 CERN and the Corryvreckan authors.
 * This software is distributed under the terms of the MIT License, copied verbatim in the file "LICENSE.md".
 * In applying this license, CERN does not waive the privileges and immunities granted to it by virtue of its status as an
 * Intergovernmental Organization or submit itself to any jurisdiction.
 */

#include <algorithm>
#include <cmath>
#include <iomanip>

// Local
#include "AlignmentMillepede.h"
#include "objects/Cluster.hpp"

using namespace corryvreckan;
using namespace std;

//=============================================================================
// Standard constructor, initializes variables
//=============================================================================
AlignmentMillepede::AlignmentMillepede(Configuration config, std::vector<std::shared_ptr<Detector>> detectors)
    : Module(std::move(config), std::move(detectors)) {

    m_excludeDUT = m_config.get<bool>("exclude_dut", false);
    m_dofs = m_config.getArray<bool>("dofs", {});
    m_nIterations = m_config.get<size_t>("iterations", 5);

    m_rescut = m_config.get<double>("residual_cut", 0.05);
    m_rescut_init = m_config.get<double>("residual_cut_init", 0.6);
    m_nstdev = m_config.get<int>("number_of_stddev", 0);

    m_convergence = m_config.get<double>("convergence", 0.00001);

    // Use default values for the sigmas, unless specified explicitly.
    m_sigmas = m_config.getArray<double>("sigmas", {0.05, 0.05, 0.5, 0.005, 0.005, 0.005});
}

//=============================================================================
// Destructor
//=============================================================================
AlignmentMillepede::~AlignmentMillepede() {}

//=============================================================================
// Initialization
//=============================================================================
void AlignmentMillepede::initialize() {

    // Renumber the planes in Millepede, ignoring masked planes.
    unsigned int index = 0;
    for(const auto& det : get_detectors()) {
        if(det->isDUT() && m_excludeDUT) {
            continue;
        }
        m_millePlanes[det->getName()] = index;
        ++index;
    }

    // Set the degrees of freedom.
    if(m_dofs.size() != 6) {
        LOG(INFO) << "Using the default degrees of freedom:";
        m_dofs = {true, true, false, true, true, true};
    } else {
        LOG(INFO) << "Using the following degrees of freedom:";
    }
    // Print the degrees of freedom.
    const std::vector<std::string> labels = {
        "Translation X", "Translation Y", "Translation Z", "Rotation X", "Rotation Y", "Rotation Z"};
    for(unsigned int i = 0; i < 6; ++i) {
        const std::string on = m_dofs[i] ? "ON" : "OFF";
        LOG(INFO) << labels[i] << "\t" << on;
    }
}

// During run, just pick up tracks and save them till the end
StatusCode AlignmentMillepede::run(std::shared_ptr<Clipboard> clipboard) {

    // Get the tracks
    auto tracks = clipboard->getData<Track>();
    TrackVector alignmenttracks;
    std::map<std::string, std::vector<Cluster*>> alignmentclusters;

    // Make a local copy and store it
    for(auto& track : tracks) {
        alignmenttracks.push_back(track);
        auto clusters = track->clusters();
        for(auto& cluster : track->clusters()) {
            alignmentclusters[cluster->detectorID()].push_back(cluster);
        }
    }

    // Store all tracks we want for alignment on the permanent storage:
    clipboard->putPersistentData(alignmenttracks);
    // Copy the objects of all track clusters on the clipboard to persistent storage:
    for(auto& clusters : alignmentclusters) {
        clipboard->copyToPersistentData(clusters.second, clusters.first);
    }

    return StatusCode::Success;
}

//=============================================================================
// Main alignment function
//=============================================================================
void AlignmentMillepede::finalize(const std::shared_ptr<ReadonlyClipboard>& clipboard) {

    LOG(INFO) << "Millepede alignment";
    auto alignmenttracks = clipboard->getPersistentData<Track>();

    size_t nPlanes = num_detectors();
    for(const auto& det : get_detectors()) {
        if(det->isDUT() && m_excludeDUT) {
            nPlanes--;
        }
        if(det->isAuxiliary()) {
            LOG(INFO) << "Excluding auxiliary detector " << det->getName();
            nPlanes--;
        }
    }
    LOG(INFO) << "Aligning " << nPlanes << " planes";
    const size_t nParameters = 6 * nPlanes;
    for(unsigned int iteration = 0; iteration < m_nIterations; ++iteration) {
        // Define the constraint equations.
        setConstraints(nPlanes);
        const double startfact = 100.;
        // Initialise all matrices and vectors.
        reset(nPlanes, startfact);
        LOG(INFO) << "Feeding Millepede with " << alignmenttracks.size() << " tracks...";
        // Feed Millepede with tracks.
        unsigned int nSkipped = 0;
        unsigned int nOutliers = 0;
<<<<<<< HEAD
        for(auto& track : alignmenttracks) {
            if(track->nClusters() != nPlanes) {
=======
        for(auto& track : m_alignmenttracks) {
            if(track->getNClusters() != nPlanes) {
>>>>>>> 19387e15
                ++nSkipped;
                continue;
            }
            if(!putTrack(track.get(), nPlanes)) {
                ++nOutliers;
            }
        }
        if(nSkipped > 0) {
            LOG(INFO) << "Skipped " << nSkipped << " tracks with less than " << nPlanes << " clusters.";
        }
        if(nOutliers > 0) {
            LOG(INFO) << "Rejected " << nOutliers << " outlier tracks.";
        }
        // Do the global fit.
        LOG(INFO) << "Determining global parameters...";
        if(!fitGlobal()) {
            LOG(ERROR) << "Global fit failed.";
            break;
        }
        // Calculate the convergence metric (sum of misalignments).
        double converg = 0.;
        for(size_t i = 0; i < nParameters; ++i) {
            converg += fabs(m_dparm[i]);
        }
        converg /= static_cast<double>(nParameters);
        LOG(INFO) << "Convergence: " << converg;
        // Update the module positions and orientations.
        LOG(INFO) << "Updating geometry...";
        updateGeometry();

        // Update the cluster coordinates based on the new geometry.
<<<<<<< HEAD
        for(auto& track : alignmenttracks) {
            for(auto& cluster : track->clusters()) {
=======
        for(auto& track : m_alignmenttracks) {
            for(auto& cluster : track->getClusters()) {
>>>>>>> 19387e15
                auto detectorID = cluster->detectorID();
                auto detector = get_detector(detectorID);
                ROOT::Math::XYZPoint pLocal(cluster->local().x(), cluster->local().y(), 0.);
                const auto pGlobal = detector->localToGlobal(pLocal);
                cluster->setClusterCentre(pGlobal);
            }
        }
        if(converg < m_convergence)
            break;
    }
}

//=============================================================================
// Setup the constraint equations.
//=============================================================================
void AlignmentMillepede::setConstraints(const size_t nPlanes) {

    // Calculate the mean z-position.
    double avgz = 0.;
    for(const auto& det : get_detectors()) {
        if(det->isDUT() && m_excludeDUT) {
            continue;
        }
        avgz += det->displacement().Z();
    }
    avgz /= static_cast<double>(nPlanes);
    // Calculate the variance.
    double varz = 0.0;
    for(const auto& det : get_detectors()) {
        if(det->isDUT() && m_excludeDUT) {
            continue;
        }
        const double dz = det->displacement().Z() - avgz;
        varz += dz * dz;
    }
    varz /= static_cast<double>(nPlanes);

    // Define the 9 constraints equations according to the requested geometry.
    const size_t nParameters = 6 * nPlanes;
    std::vector<double> ftx(nParameters, 0.);
    std::vector<double> fty(nParameters, 0.);
    std::vector<double> ftz(nParameters, 0.);
    std::vector<double> frx(nParameters, 0.);
    std::vector<double> fry(nParameters, 0.);
    std::vector<double> frz(nParameters, 0.);
    std::vector<double> fscaz(nParameters, 0.);
    std::vector<double> shearx(nParameters, 0.);
    std::vector<double> sheary(nParameters, 0.);

    m_constraints.clear();
    for(const auto& det : get_detectors()) {
        if(det->isDUT() && m_excludeDUT) {
            continue;
        }
        const unsigned int i = m_millePlanes[det->getName()];
        const double sz = (det->displacement().Z() - avgz) / varz;
        ftx[i] = 1.0;
        fty[i + nPlanes] = 1.0;
        ftz[i + 2 * nPlanes] = 1.0;
        /*
          Do NOT change these signs, unless we figure out how to do these
          constraints properly.
         */
        frx[i + 3 * nPlanes] = i >= 4 ? 1.0 : -1.0;
        fry[i + 4 * nPlanes] = i >= 4 ? 1.0 : -1.0;
        frz[i + 5 * nPlanes] = 1.0;
        shearx[i] = sz;
        sheary[i + nPlanes] = sz;
        fscaz[i + 2 * nPlanes] = sz;
    }

    const std::vector<bool> constraints = {true, true, true, true, false, false, true, true, true};
    //  Put the constraints information in the basket.
    if(constraints[0] && m_dofs[0])
        addConstraint(ftx, 0.0);
    if(constraints[1] && m_dofs[0])
        addConstraint(shearx, 0.);
    if(constraints[2] && m_dofs[1])
        addConstraint(fty, 0.0);
    if(constraints[3] && m_dofs[1])
        addConstraint(sheary, 0.);
    if(constraints[4] && m_dofs[2])
        addConstraint(ftz, 0.0);
    // if (constraints[5] && m_dofs[2]) addConstraint(fscaz, 0.0);
    if(constraints[6] && m_dofs[3])
        addConstraint(frx, 0.0);
    if(constraints[7] && m_dofs[4])
        addConstraint(fry, 0.0);
    if(constraints[8] && m_dofs[5])
        addConstraint(frz, 0.0);
}

//=============================================================================
// Define a single constraint equation.
//=============================================================================
void AlignmentMillepede::addConstraint(const std::vector<double>& dercs, const double rhs) {

    Constraint constraint;
    // Set the right-hand side (Lagrange multiplier value, sum of equation).
    constraint.rhs = rhs;
    // Set the constraint equation coefficients.
    constraint.coefficients = dercs;
    m_constraints.push_back(constraint);
}

//=============================================================================
// Add the equations for one track to the matrix
//=============================================================================
bool AlignmentMillepede::putTrack(Track* track, const size_t nPlanes) {

    std::vector<Equation> equations;
    const size_t nParameters = 6 * nPlanes;
    // Global derivatives
    std::vector<double> dergb(nParameters, 0.);
    // Global derivatives non linearly related to residual
    std::vector<double> dernl(nParameters, 0.);
    // Local parameter indices associated with non-linear derivatives
    std::vector<int> dernli(nParameters, 0);
    // Track slopes
    std::vector<double> dernls(nParameters, 0.);

    /// Refit the track for the reference states.
    track->fit();
    const double tx = track->getState(track->getClusters().front()->detectorID()).X();
    const double ty = track->getState(track->getClusters().front()->detectorID()).Y();

    // Iterate over each cluster on the track.
    for(auto& cluster : track->getClusters()) {
        if(!has_detector(cluster->detectorID())) {
            continue;
        }
        auto detector = get_detector(cluster->detectorID());
        const auto normal = detector->normal();
        double nx = normal.x() / normal.z();
        double ny = normal.y() / normal.z();
        const double xg = cluster->global().x();
        const double yg = cluster->global().y();
        const double zg = cluster->global().z();
        // Calculate quasi-local coordinates.
        const double zl = zg - detector->displacement().Z();
        const double xl = xg - detector->displacement().X();
        const double yl = yg - detector->displacement().Y();

        std::vector<double> nonlinear = {nx, ny, 1., -yl + zl * ny, -xl + zl * nx, xl * ny - yl * nx};
        const double den = 1. + tx * nx + ty * ny;
        for(auto& a : nonlinear)
            a /= den;
        // Get the errors on the measured x and y coordinates.
        const double errx = cluster->errorX();
        const double erry = cluster->errorY();
        // Get the internal plane index in Millepede.
        const unsigned int plane = m_millePlanes[detector->getName()];
        // Set the local derivatives for the X equation.
        std::vector<double> derlc = {1., zg, 0., 0.};
        // Set the global derivatives (see LHCb-2005-101) for the X equation.
        std::fill(dergb.begin(), dergb.end(), 0.);
        std::fill(dernl.begin(), dernl.end(), 0.);
        std::fill(dernli.begin(), dernli.end(), 0);
        std::fill(dernls.begin(), dernls.end(), 0.);
        if(m_dofs[0])
            dergb[plane] = -1.;
        if(m_dofs[4])
            dergb[4 * nPlanes + plane] = -zl;
        if(m_dofs[5])
            dergb[5 * nPlanes + plane] = yl;
        for(unsigned int i = 0; i < 6; ++i) {
            if(!m_dofs[i])
                continue;
            dergb[i * nPlanes + plane] += tx * nonlinear[i];
            dernl[i * nPlanes + plane] = nonlinear[i];
            dernli[i * nPlanes + plane] = 1;
            dernls[i * nPlanes + plane] = tx;
        }
        // Store the X equation.
        addEquation(equations, derlc, dergb, dernl, dernli, dernls, xg, errx);
        // Set the local derivatives for the Y equation.
        derlc = {0., 0., 1., zg};
        // Set the global derivatives (see LHCb-2005-101) for the Y equation.
        std::fill(dergb.begin(), dergb.end(), 0.);
        std::fill(dernl.begin(), dernl.end(), 0.);
        std::fill(dernli.begin(), dernli.end(), 0);
        std::fill(dernls.begin(), dernls.end(), 0.);
        if(m_dofs[1])
            dergb[nPlanes + plane] = -1.;
        if(m_dofs[3])
            dergb[3 * nPlanes + plane] = -zl;
        if(m_dofs[5])
            dergb[5 * nPlanes + plane] = -xl;
        for(unsigned int i = 0; i < 6; ++i) {
            if(!m_dofs[i])
                continue;
            dergb[i * nPlanes + plane] += ty * nonlinear[i];
            dernl[i * nPlanes + plane] = nonlinear[i];
            dernli[i * nPlanes + plane] = 3;
            dernls[i * nPlanes + plane] = ty;
        }
        // Store the Y equation.
        addEquation(equations, derlc, dergb, dernl, dernli, dernls, yg, erry);
    }
    // Vector containing the track parameters
    std::vector<double> trackParams(2 * m_nalc + 2, 0.);
    // Fit the track.
    const unsigned int iteration = 1;
    const bool ok = fitTrack(equations, trackParams, false, iteration);
    if(ok)
        m_equations.push_back(equations);
    return ok;
}

//=============================================================================
// Store the parameters for one measurement
//=============================================================================
void AlignmentMillepede::addEquation(std::vector<Equation>& equations,
                                     const std::vector<double>& derlc,
                                     const std::vector<double>& dergb,
                                     const std::vector<double>& dernl,
                                     const std::vector<int>& dernli,
                                     const std::vector<double>& slopes,
                                     const double rmeas,
                                     const double sigma) {

    if(sigma <= 0.) {
        LOG(ERROR) << "Invalid cluster error (" << sigma << ")";
        return;
    }
    Equation equation;
    equation.rmeas = rmeas;
    equation.weight = 1. / (sigma * sigma);
    // Add non-zero local derivatives and corresponding indices.
    equation.derL.clear();
    equation.indL.clear();
    for(unsigned int i = 0; i < m_nalc; ++i) {
        if(derlc[i] == 0.)
            continue;
        equation.indL.push_back(static_cast<int>(i));
        equation.derL.push_back(derlc[i]);
    }
    // Add non-zero global derivatives and corresponding indices.
    equation.derG.clear();
    equation.indG.clear();
    equation.derNL.clear();
    equation.indNL.clear();
    equation.slopes.clear();
    const size_t nG = dergb.size();
    for(size_t i = 0; i < nG; ++i) {
        if(dergb[i] == 0.)
            continue;
        equation.indG.push_back(static_cast<int>(i));
        equation.derG.push_back(dergb[i]);
        equation.derNL.push_back(dernl[i]);
        equation.indNL.push_back(dernli[i]);
        equation.slopes.push_back(slopes[i]);
    }
    // Add the equation to the list.
    equations.push_back(std::move(equation));
}

//=============================================================================
// Track fit (local fit)
//=============================================================================
bool AlignmentMillepede::fitTrack(const std::vector<Equation>& equations,
                                  std::vector<double>& trackParams,
                                  const bool singlefit,
                                  const unsigned int iteration) {

    std::vector<double> blvec(m_nalc, 0.);
    std::vector<std::vector<double>> clmat(m_nalc, std::vector<double>(m_nalc, 0.));

    // First loop: local track fit
    for(const auto& equation : equations) {
        double rmeas = equation.rmeas;
        // Suppress the global part (only relevant with iterations).
        const size_t nG = equation.derG.size();
        for(size_t i = 0; i < nG; ++i) {
            const size_t j = static_cast<size_t>(equation.indG[i]);
            rmeas -= equation.derG[i] * m_dparm[j];
        }
        const double w = equation.weight;
        // Fill local matrix and vector.
        const size_t nL = equation.derL.size();
        for(size_t i = 0; i < nL; ++i) {
            const size_t j = static_cast<size_t>(equation.indL[i]);
            blvec[j] += w * rmeas * equation.derL[i];
            LOG(DEBUG) << "blvec[" << j << "] = " << blvec[j];

            // Symmetric matrix, don't bother k > j coefficients.
            for(unsigned int k = 0; k <= i; ++k) {
                const size_t ik = static_cast<size_t>(equation.indL[k]);
                clmat[j][ik] += w * equation.derL[i] * equation.derL[k];
                LOG(DEBUG) << "clmat[" << j << "][" << ik << "] = " << clmat[j][ik];
            }
        }
    }

    // Local parameter matrix is completed, now invert to solve.
    // Rank: number of non-zero diagonal elements.
    int rank = invertMatrixLocal(clmat, blvec, static_cast<size_t>(m_nalc));
    // Store the track parameters and errors.
    for(unsigned int i = 0; i < m_nalc; ++i) {
        trackParams[2 * i] = blvec[i];
        trackParams[2 * i + 1] = sqrt(fabs(clmat[i][i]));
    }

    // Second loop: residual calculation.
    double chi2 = 0.0;
    int ndf = 0;
    for(const auto& equation : equations) {
        double rmeas = equation.rmeas;
        // Suppress global and local terms.
        const size_t nL = equation.derL.size();
        for(size_t i = 0; i < nL; ++i) {
            const size_t j = static_cast<size_t>(equation.indL[i]);
            rmeas -= equation.derL[i] * blvec[j];
        }
        const size_t nG = equation.derG.size();
        for(size_t i = 0; i < nG; ++i) {
            const size_t j = static_cast<size_t>(equation.indG[i]);
            rmeas -= equation.derG[i] * m_dparm[j];
        }
        // Now rmeas contains the residual value.
        LOG(DEBUG) << "Residual value: " << rmeas;
        // Reject the track if the residual is too large (outlier).
        const double rescut = iteration <= 1 ? m_rescut_init : m_rescut;
        if(fabs(rmeas) >= rescut) {
            LOG(DEBUG) << "Reject track due to residual cut in iteration " << iteration;
            return false;
        }
        chi2 += equation.weight * rmeas * rmeas;
        ++ndf;
    }
    ndf -= rank;
    const bool printDetails = false;
    if(printDetails) {
        LOG(INFO);
        LOG(INFO) << "Local track fit (rank " << rank << ")";
        LOG(INFO) << " Result of local fit :      (index/parameter/error)";
        for(unsigned int i = 0; i < m_nalc; ++i) {
            LOG(INFO) << std::setprecision(6) << std::fixed << std::setw(20) << i << "   /   " << std::setw(10) << blvec[i]
                      << "   /   " << sqrt(clmat[i][i]);
        }
        LOG(INFO) << "Final chi square / degrees of freedom: " << chi2 << " / " << ndf;
    }

    // Stop here if just updating the track parameters.
    if(singlefit)
        return true;

    if(m_nstdev != 0 && ndf > 0) {
        const double chi2PerNdf = chi2 / ndf;
        const double cut = chi2Limit(m_nstdev, ndf) * m_cfactr;
        if(chi2 > cut) {
            // Reject the track.
            LOG(DEBUG) << "Rejected track because chi2 / ndof (" << chi2PerNdf << ") is larger than " << cut;
            return false;
        }
    }
    // Store the chi2 and number of degrees of freedom.
    trackParams[2 * m_nalc] = ndf;
    trackParams[2 * m_nalc + 1] = chi2;

    // Local operations are finished. Track is accepted.
    // Third loop: update the global parameters (other matrices).
    m_clcmat.assign(m_nagb, std::vector<double>(m_nalc, 0.));
    unsigned int nagbn = 0;
    std::vector<int> indnz(m_nagb, -1);
    std::vector<int> indbk(m_nagb, 0);
    for(const auto& equation : equations) {
        double rmeas = equation.rmeas;
        // Suppress the global part.
        const size_t nG = equation.derG.size();
        for(size_t i = 0; i < nG; ++i) {
            const size_t j = static_cast<size_t>(equation.indG[i]);
            rmeas -= equation.derG[i] * m_dparm[j];
        }
        const double w = equation.weight;
        // First of all, the global/global terms.
        for(size_t i = 0; i < nG; ++i) {
            const size_t j = static_cast<size_t>(equation.indG[i]);
            m_bgvec[j] += w * rmeas * equation.derG[i];
            LOG(DEBUG) << "bgvec[" << j << "] = " << m_bgvec[j];
            for(size_t k = 0; k < nG; ++k) {
                const size_t n = static_cast<size_t>(equation.indG[k]);
                m_cgmat[j][n] += w * equation.derG[i] * equation.derG[k];
                LOG(DEBUG) << "cgmat[" << j << "][" << n << "] = " << m_cgmat[j][n];
            }
        }
        // Now we have also rectangular matrices containing global/local terms.
        const size_t nL = equation.derL.size();
        for(size_t i = 0; i < nG; ++i) {
            const size_t j = static_cast<size_t>(equation.indG[i]);
            // Index of index.
            int ik = indnz[j];
            if(ik == -1) {
                // New global variable.
                indnz[j] = static_cast<int>(nagbn);
                indbk[nagbn] = static_cast<int>(j);
                ik = static_cast<int>(nagbn);
                ++nagbn;
            }
            // Now fill the rectangular matrix.
            for(size_t k = 0; k < nL; ++k) {
                const size_t ij = static_cast<size_t>(equation.indL[k]);
                m_clcmat[static_cast<size_t>(ik)][ij] += w * equation.derG[i] * equation.derL[k];
                LOG(DEBUG) << "clcmat[" << ik << "][" << ij << "] = " << m_clcmat[static_cast<size_t>(ik)][ij];
            }
        }
    }

    // Third loop is finished, now we update the correction matrices.
    multiplyAVAt(clmat, m_clcmat, m_corrm, m_nalc, nagbn);
    multiplyAX(m_clcmat, blvec, m_corrv, m_nalc, nagbn);
    for(size_t i = 0; i < nagbn; ++i) {
        const size_t j = static_cast<size_t>(indbk[i]);
        m_bgvec[j] -= m_corrv[i];
        for(size_t k = 0; k < nagbn; ++k) {
            const size_t ik = static_cast<size_t>(indbk[k]);
            m_cgmat[j][ik] -= m_corrm[i][k];
        }
    }
    return true;
}

//=============================================================================
// Update the module positions and orientations.
//=============================================================================
void AlignmentMillepede::updateGeometry() {
    auto nPlanes = num_detectors();
    for(const auto& det : get_detectors()) {
        if(det->isDUT() && m_excludeDUT) {
            nPlanes--;
        }
    }

    for(const auto& det : get_detectors()) {
        if(det->isDUT() && m_excludeDUT) {
            continue;
        }
        auto plane = m_millePlanes[det->getName()];

        det->displacement(XYZPoint(det->displacement().X() + m_dparm[plane + 0 * nPlanes],
                                   det->displacement().Y() + m_dparm[plane + 1 * nPlanes],
                                   det->displacement().Z() + m_dparm[plane + 2 * nPlanes]));
        det->rotation(det->rotation() +
                      XYZVector(m_dparm[plane + 3 * nPlanes], m_dparm[plane + 4 * nPlanes], m_dparm[plane + 5 * nPlanes]));
        det->update();
    }
    /*
        const unsigned int nPlanes = m_nPlanes - m_maskedPlanes.size();
        for(auto im = m_modules.cbegin(), end = m_modules.cend(); im != end; ++im) {

            Tb::SmallRotation((*im)->rotX(),
                              m_dparm[plane + 3 * nPlanes],
                              (*im)->rotY(),
                              m_dparm[plane + 4 * nPlanes],
                              m_dparm[plane + 5 * nPlanes],
                              rx,
                              ry,
                              rz);
            (*im)->setAlignment(tx, ty, tz, (*im)->rotX() - rx, (*im)->rotY() + ry, (*im)->rotZ() - rz, 0., 0., 0., 0., 0.,
       0.);
        }
        */
}

//=============================================================================
// Initialise the vectors and arrays.
//=============================================================================
bool AlignmentMillepede::reset(const size_t nPlanes, const double startfact) {

    // Reset the list of track equations.
    m_equations.clear();
    // Set the number of global derivatives.
    m_nagb = static_cast<unsigned int>(6 * nPlanes);
    // Reset matrices and vectors.
    const unsigned int nRows = m_nagb + static_cast<unsigned int>(m_constraints.size());
    m_bgvec.resize(nRows, 0.);
    m_cgmat.assign(nRows, std::vector<double>(nRows, 0.));
    m_corrv.assign(m_nagb, 0.);
    m_corrm.assign(m_nagb, std::vector<double>(m_nagb, 0.));
    m_dparm.assign(m_nagb, 0.);

    // Define the sigmas for each parameter.
    m_fixed.assign(m_nagb, true);
    m_psigm.assign(m_nagb, 0.);
    for(unsigned int i = 0; i < 6; ++i) {
        if(!m_dofs[i])
            continue;
        for(size_t j = i * nPlanes; j < (i + 1) * nPlanes; ++j) {
            m_fixed[j] = false;
            m_psigm[j] = m_sigmas[i];
        }
    }
    // Fix modules if requested.
    for(auto it = m_fixedPlanes.cbegin(); it != m_fixedPlanes.cend(); ++it) {
        LOG(INFO) << "You are fixing module " << (*it);
        // TODO: check if this is the "millePlanes" index or the regular one.
        const unsigned ndofs = m_fix_all ? 6 : 3;
        for(unsigned int i = 0; i < ndofs; ++i) {
            m_fixed[(*it) + i * nPlanes] = true;
            m_psigm[(*it) + i * nPlanes] = 0.;
        }
    }

    // Set the chi2 / ndof cut used in the local track fit.
    // Iterations are stopped when the cut factor reaches the ref. value (1).
    m_cfactref = 1.;
    m_cfactr = std::max(1., startfact);

    return true;
}

//=============================================================================
//
//=============================================================================
bool AlignmentMillepede::fitGlobal() {

    m_diag.assign(m_nagb, 0.);
    std::vector<double> bgvecPrev(m_nagb, 0.);
    std::vector<double> trackParams(2 * m_nalc + 2, 0.);
    const size_t nTracks = m_equations.size();
    std::vector<std::vector<double>> localParams(nTracks, std::vector<double>(m_nalc, 0.));

    const unsigned int nMaxIterations = 10;
    unsigned int iteration = 1;
    unsigned int nGoodTracks = static_cast<unsigned int>(nTracks);
    while(iteration <= nMaxIterations) {
        if(nGoodTracks == 0) {
            LOG(ERROR) << "No tracks to work with after outlier rejection.";
            return false;
        }

        LOG(INFO) << "Iteration " << iteration << " (using " << nGoodTracks << " tracks)";

        // Save the diagonal elements.
        for(unsigned int i = 0; i < m_nagb; ++i) {
            m_diag[i] = m_cgmat[i][i];
        }

        unsigned int nFixed = 0;
        for(unsigned int i = 0; i < m_nagb; ++i) {
            if(m_fixed[i]) {
                // Fixed global parameter.
                ++nFixed;
                for(unsigned int j = 0; j < m_nagb; ++j) {
                    // Reset row and column.
                    m_cgmat[i][j] = 0.0;
                    m_cgmat[j][i] = 0.0;
                }
            } else {
                m_cgmat[i][i] += 1. / (m_psigm[i] * m_psigm[i]);
            }
        }
        // Add the constraints equations.
        size_t nRows = static_cast<size_t>(m_nagb);
        for(const auto& constraint : m_constraints) {
            double sum = constraint.rhs;
            for(unsigned int j = 0; j < m_nagb; ++j) {
                if(m_psigm[j] == 0.) {
                    m_cgmat[nRows][j] = 0.0;
                    m_cgmat[j][nRows] = 0.0;
                } else {
                    m_cgmat[nRows][j] = nGoodTracks * constraint.coefficients[j];
                    m_cgmat[j][nRows] = m_cgmat[nRows][j];
                }
                sum -= constraint.coefficients[j] * m_dparm[j];
            }
            m_cgmat[nRows][nRows] = 0.0;
            m_bgvec[nRows] = nGoodTracks * sum;
            ++nRows;
        }

        double cor = 0.0;
        if(iteration > 1) {
            for(unsigned int j = 0; j < m_nagb; ++j) {
                for(unsigned int i = 0; i < m_nagb; ++i) {
                    if(m_fixed[i])
                        continue;
                    cor += bgvecPrev[j] * m_cgmat[j][i] * bgvecPrev[i];
                    if(i == j) {
                        cor -= bgvecPrev[i] * bgvecPrev[i] / (m_psigm[i] * m_psigm[i]);
                    }
                }
            }
        }
        LOG(DEBUG) << " Final corr. is " << cor;

        // Do the matrix inversion.
        const int rank = invertMatrix(m_cgmat, m_bgvec, nRows);
        // Update the global parameters values.
        for(unsigned int i = 0; i < m_nagb; ++i) {
            m_dparm[i] += m_bgvec[i];
            bgvecPrev[i] = m_bgvec[i];
            LOG(DEBUG) << "bgvec[" << i << "] = " << m_bgvec[i];
            LOG(DEBUG) << "dparm[" << i << "] = " << m_dparm[i];
            LOG(DEBUG) << "cgmat[" << i << "][" << i << "] = " << m_cgmat[i][i];
            LOG(DEBUG) << "err = " << sqrt(fabs(m_cgmat[i][i]));
            LOG(DEBUG) << "cgmat * diag = " << std::setprecision(5) << m_cgmat[i][i] * m_diag[i];
        }
        if(nRows - nFixed - static_cast<unsigned int>(rank) != 0) {
            LOG(WARNING) << "The rank defect of the symmetric " << nRows << " by " << nRows << " matrix is "
                         << nRows - nFixed - static_cast<unsigned int>(rank);
        }
        if(!m_iterate)
            break;
        ++iteration;
        if(iteration == nMaxIterations)
            break;
        // Update the factor in the track chi2 cut.
        const double newcfactr = sqrt(m_cfactr);
        if(newcfactr > 1.2 * m_cfactref) {
            m_cfactr = newcfactr;
        } else {
            m_cfactr = m_cfactref;
        }
        LOG(DEBUG) << "Refitting tracks with cut factor " << m_cfactr;

        // Reset global variables.
        for(unsigned int i = 0; i < nRows; ++i) {
            m_bgvec[i] = 0.0;
            for(unsigned int j = 0; j < nRows; ++j)
                m_cgmat[i][j] = 0.0;
        }
        // Refit the tracks.
        double chi2 = 0.;
        double ndof = 0.;
        nGoodTracks = 0;
        for(size_t i = 0; i < nTracks; ++i) {
            // Skip invalidated tracks.
            if(m_equations[i].empty()) {
                continue;
            }

            std::vector<Equation> equations(m_equations[i].begin(), m_equations[i].end());
            for(auto equation : equations) {
                const size_t nG = equation.derG.size();
                for(size_t j = 0; j < nG; ++j) {
                    const double t = localParams[i][static_cast<size_t>(equation.indNL[j])];
                    if(t == 0)
                        continue;
                    equation.derG[j] += equation.derNL[j] * (t - equation.slopes[j]);
                }
            }
            std::fill(trackParams.begin(), trackParams.end(), 0.);
            // Refit the track.
            bool ok = fitTrack(equations, trackParams, false, iteration);
            // Cache the track state.
            for(unsigned int j = 0; j < m_nalc; ++j) {
                localParams[i][j] = trackParams[2 * j];
            }
            if(ok) {
                // Update the total chi2.
                chi2 += trackParams[2 * m_nalc + 1];
                ndof += trackParams[2 * m_nalc];
                ++nGoodTracks;
            } else {
                // Disable the track.
                m_equations[i].clear();
            }
        }
        LOG(INFO) << "Chi2 / DOF after re-fit: " << chi2 / (ndof - static_cast<double>(nRows));
    }

    // Print the final results.
    printResults();
    return true;
}

//=============================================================================
// Obtain solution of a system of linear equations with symmetric matrix
// and the inverse (using 'singular-value friendly' GAUSS pivot).
// Solve the equation V * X = B.
// V is replaced by its inverse matrix and B by X, the solution vector
//=============================================================================
int AlignmentMillepede::invertMatrix(std::vector<std::vector<double>>& v, std::vector<double>& b, const size_t n) {
    int rank = 0;
    const double eps = 0.0000000000001;

    std::vector<double> diag(n, 0.);
    std::vector<bool> used_param(n, true);
    std::vector<bool> flag(n, true);
    for(size_t i = 0; i < n; i++) {
        for(size_t j = 0; j <= i; j++) {
            v[j][i] = v[i][j];
        }
    }

    // Find max. elements of each row and column.
    std::vector<double> r(n, 0.);
    std::vector<double> c(n, 0.);
    for(size_t i = 0; i < n; i++) {
        for(size_t j = 0; j < n; j++) {
            if(fabs(v[i][j]) >= r[i])
                r[i] = fabs(v[i][j]);
            if(fabs(v[j][i]) >= c[i])
                c[i] = fabs(v[j][i]);
        }
    }
    for(size_t i = 0; i < n; i++) {
        if(0.0 != r[i])
            r[i] = 1. / r[i];
        if(0.0 != c[i])
            c[i] = 1. / c[i];
        // Check if max elements are within requested precision.
        if(eps >= r[i])
            r[i] = 0.0;
        if(eps >= c[i])
            c[i] = 0.0;
    }

    // Equilibrate the V matrix
    for(size_t i = 0; i < n; i++) {
        for(size_t j = 0; j < n; j++) {
            v[i][j] = sqrt(r[i]) * v[i][j] * sqrt(c[j]);
        }
    }

    for(size_t i = 0; i < n; i++) {
        // Save the absolute values of the diagonal elements.
        diag[i] = fabs(v[i][i]);
        if(r[i] == 0. && c[i] == 0.) {
            // This part is empty (non-linear treatment with non constraints)
            flag[i] = false;
            used_param[i] = false;
        }
    }

    for(size_t i = 0; i < n; i++) {
        double vkk = 0.0;

        size_t k = 0;
        bool found_k = false;
        // First look for the pivot, i. e. the max unused diagonal element.
        for(size_t j = 0; j < n; j++) {
            if(flag[j] && (fabs(v[j][j]) > std::max(fabs(vkk), eps))) {
                vkk = v[j][j];
                k = j;
                found_k = true;
            }
        }

        if(found_k) {
            // Pivot found.
            rank++;
            // Use this value.
            flag[k] = false;
            // Replace pivot by its inverse.
            vkk = 1.0 / vkk;
            v[k][k] = -vkk;
            for(size_t j = 0; j < n; j++) {
                for(size_t jj = 0; jj < n; jj++) {
                    if(j != k && jj != k && used_param[j] && used_param[jj]) {
                        // Other elements (do them first as you use old v[k][j])
                        v[j][jj] = v[j][jj] - vkk * v[j][k] * v[k][jj];
                    }
                }
            }
            for(size_t j = 0; j < n; j++) {
                if(j != k && used_param[j]) {
                    v[j][k] = v[j][k] * vkk;
                    v[k][j] = v[k][j] * vkk;
                }
            }
        } else {
            // No more pivot value (clear those elements)
            for(size_t j = 0; j < n; j++) {
                if(flag[j]) {
                    b[j] = 0.0;
                    for(size_t l = 0; l < n; l++) {
                        v[j][k] = 0.0;
                        v[k][j] = 0.0;
                    }
                }
            }
            break;
        }
    }
    // Correct matrix V
    for(size_t i = 0; i < n; i++) {
        for(size_t j = 0; j < n; j++) {
            v[i][j] = sqrt(c[i]) * v[i][j] * sqrt(r[j]);
        }
    }

    std::vector<double> temp(n, 0.);
    for(size_t j = 0; j < n; j++) {
        // Reverse matrix elements
        for(size_t jj = 0; jj < n; jj++) {
            v[j][jj] = -v[j][jj];
            temp[j] += v[j][jj] * b[jj];
        }
    }

    for(size_t j = 0; j < n; j++) {
        b[j] = temp[j];
    }
    return rank;
}

//=============================================================================
// Simplified version.
//=============================================================================
int AlignmentMillepede::invertMatrixLocal(std::vector<std::vector<double>>& v, std::vector<double>& b, const size_t n) {

    int rank = 0;
    const double eps = 0.0000000000001;

    std::vector<bool> flag(n, true);
    std::vector<double> diag(n, 0.);
    for(size_t i = 0; i < n; i++) {
        // Save the absolute values of the diagonal elements.
        diag[i] = fabs(v[i][i]);
        for(size_t j = 0; j <= i; j++) {
            v[j][i] = v[i][j];
        }
    }

    for(size_t i = 0; i < n; i++) {
        double vkk = 0.0;

        size_t k = 0;
        bool found_k = false;
        // First look for the pivot, i. e. the max. unused diagonal element.
        for(size_t j = 0; j < n; j++) {
            if(flag[j] && (fabs(v[j][j]) > std::max(fabs(vkk), eps * diag[j]))) {
                vkk = v[j][j];
                k = j;
                found_k = true;
            }
        }

        if(found_k) {
            // Pivot found
            rank++;
            flag[k] = false;
            // Replace pivot by its inverse.
            vkk = 1.0 / vkk;
            v[k][k] = -vkk;
            for(size_t j = 0; j < n; j++) {
                for(size_t jj = 0; jj < n; jj++) {
                    if(j != k && jj != k) {
                        // Other elements (do them first as you use old v[k][j])
                        v[j][jj] = v[j][jj] - vkk * v[j][k] * v[k][jj];
                    }
                }
            }

            for(size_t j = 0; j < n; j++) {
                if(j != k) {
                    v[j][k] = v[j][k] * vkk;
                    v[k][j] = v[k][j] * vkk;
                }
            }
        } else {
            // No more pivot values (clear those elements).
            for(size_t j = 0; j < n; j++) {
                if(flag[j]) {
                    b[j] = 0.0;
                    for(k = 0; k < n; k++)
                        v[j][k] = 0.0;
                }
            }
            break;
        }
    }

    std::vector<double> temp(n, 0.);
    for(size_t j = 0; j < n; j++) {
        // Reverse matrix elements
        for(size_t jj = 0; jj < n; jj++) {
            v[j][jj] = -v[j][jj];
            temp[j] += v[j][jj] * b[jj];
        }
    }
    for(size_t j = 0; j < n; j++) {
        b[j] = temp[j];
    }
    return rank;
}

//=============================================================================
// Return the limit in chi^2 / nd for n sigmas stdev authorized.
// Only n=1, 2, and 3 are expected in input.
//=============================================================================
double AlignmentMillepede::chi2Limit(const int n, const int nd) const {
    constexpr double sn[3] = {0.47523, 1.690140, 2.782170};
    constexpr double table[3][30] = {{1.0000, 1.1479, 1.1753, 1.1798, 1.1775, 1.1730, 1.1680, 1.1630, 1.1581, 1.1536,
                                      1.1493, 1.1454, 1.1417, 1.1383, 1.1351, 1.1321, 1.1293, 1.1266, 1.1242, 1.1218,
                                      1.1196, 1.1175, 1.1155, 1.1136, 1.1119, 1.1101, 1.1085, 1.1070, 1.1055, 1.1040},
                                     {4.0000, 3.0900, 2.6750, 2.4290, 2.2628, 2.1415, 2.0481, 1.9736, 1.9124, 1.8610,
                                      1.8171, 1.7791, 1.7457, 1.7161, 1.6897, 1.6658, 1.6442, 1.6246, 1.6065, 1.5899,
                                      1.5745, 1.5603, 1.5470, 1.5346, 1.5230, 1.5120, 1.5017, 1.4920, 1.4829, 1.4742},
                                     {9.0000, 5.9146, 4.7184, 4.0628, 3.6410, 3.3436, 3.1209, 2.9468, 2.8063, 2.6902,
                                      2.5922, 2.5082, 2.4352, 2.3711, 2.3143, 2.2635, 2.2178, 2.1764, 2.1386, 2.1040,
                                      2.0722, 2.0428, 2.0155, 1.9901, 1.9665, 1.9443, 1.9235, 1.9040, 1.8855, 1.8681}};

    if(nd < 1)
        return 0.;
    const int m = std::max(1, std::min(n, 3));
    if(nd <= 30)
        return table[m - 1][nd - 1];
    return ((sn[m - 1] + sqrt(float(2 * nd - 3))) * (sn[m - 1] + sqrt(float(2 * nd - 3)))) / float(2 * nd - 2);
}

//=============================================================================
// Multiply general M-by-N matrix A and N-vector X
//=============================================================================
bool AlignmentMillepede::multiplyAX(const std::vector<std::vector<double>>& a,
                                    const std::vector<double>& x,
                                    std::vector<double>& y,
                                    const unsigned int n,
                                    const unsigned int m) {

    // Y = A * X, where
    //   A = general M-by-N matrix
    //   X = N vector
    //   Y = M vector
    for(unsigned int i = 0; i < m; ++i) {
        y[i] = 0.0;
        for(unsigned int j = 0; j < n; ++j) {
            y[i] += a[i][j] * x[j];
        }
    }
    return true;
}

//=============================================================================
// Multiply symmetric N-by-N matrix V from the left with general M-by-N
// matrix A and from the right with the transposed of the same general
// matrix to form a symmetric M-by-M matrix W.
//=============================================================================
bool AlignmentMillepede::multiplyAVAt(const std::vector<std::vector<double>>& v,
                                      const std::vector<std::vector<double>>& a,
                                      std::vector<std::vector<double>>& w,
                                      const unsigned int n,
                                      const unsigned int m) {

    // W = A * V * AT, where
    //   V = symmetric N-by-N matrix
    //   A = general N-by-M matrix
    //   W = symmetric M-by-M matrix
    for(unsigned int i = 0; i < m; ++i) {
        for(unsigned int j = 0; j <= i; ++j) {
            // Reset the final matrix.
            w[i][j] = 0.0;
            // Fill the upper left triangle.
            for(unsigned int k = 0; k < n; ++k) {
                for(unsigned int l = 0; l < n; ++l) {
                    w[i][j] += a[i][k] * v[k][l] * a[j][l];
                }
            }
            // Fill the rest.
            w[j][i] = w[i][j];
        }
    }

    return true;
}

//=============================================================================
// Print results
//=============================================================================
bool AlignmentMillepede::printResults() {
    const std::string line(65, '-');
    LOG(INFO) << line;
    LOG(INFO) << " Result of fit for global parameters";
    LOG(INFO) << line;
    LOG(INFO) << "   I  Difference    Last step      Error        Pull Global corr.";
    LOG(INFO) << line;
    for(unsigned int i = 0; i < m_nagb; ++i) {
        double err = sqrt(fabs(m_cgmat[i][i]));
        if(m_cgmat[i][i] < 0.0)
            err = -err;
        if(fabs(m_cgmat[i][i] * m_diag[i]) > 0) {
            // Calculate the pull.
            const double pull = m_dparm[i] / sqrt(m_psigm[i] * m_psigm[i] - m_cgmat[i][i]);
            // Calculate the global correlation coefficient
            // (correlation between the parameter and all the other variables).
            const double gcor = sqrt(fabs(1.0 - 1.0 / (m_cgmat[i][i] * m_diag[i])));
            LOG(INFO) << std::setprecision(3) << std::scientific << std::setw(3) << i << "   " << std::setw(10) << m_dparm[i]
                      << "   " << std::setw(10) << m_bgvec[i] << "   " << std::setw(8) << std::setprecision(2) << err
                      << "   " << std::setw(9) << std::setprecision(2) << pull << "   " << std::setw(9) << gcor;
        } else {
            LOG(INFO) << std::setw(3) << i << "   " << std::setw(10) << "OFF"
                      << "   " << std::setw(10) << "OFF"
                      << "   " << std::setw(8) << "OFF"
                      << "   " << std::setw(9) << "OFF"
                      << "   " << std::setw(9) << "OFF";
        }
        if((i + 1) % (m_nagb / 6) == 0)
            LOG(INFO) << line;
    }
    for(unsigned int i = 0; i < m_nagb; ++i) {
        LOG(DEBUG) << " i=" << i << "  sqrt(fabs(cgmat[i][i]))=" << sqrt(fabs(m_cgmat[i][i])) << " diag = " << m_diag[i];
    }

    return true;
}<|MERGE_RESOLUTION|>--- conflicted
+++ resolved
@@ -86,8 +86,8 @@
     // Make a local copy and store it
     for(auto& track : tracks) {
         alignmenttracks.push_back(track);
-        auto clusters = track->clusters();
-        for(auto& cluster : track->clusters()) {
+        auto clusters = track->getClusters();
+        for(auto& cluster : track->getClusters()) {
             alignmentclusters[cluster->detectorID()].push_back(cluster);
         }
     }
@@ -132,13 +132,8 @@
         // Feed Millepede with tracks.
         unsigned int nSkipped = 0;
         unsigned int nOutliers = 0;
-<<<<<<< HEAD
         for(auto& track : alignmenttracks) {
-            if(track->nClusters() != nPlanes) {
-=======
-        for(auto& track : m_alignmenttracks) {
             if(track->getNClusters() != nPlanes) {
->>>>>>> 19387e15
                 ++nSkipped;
                 continue;
             }
@@ -170,13 +165,8 @@
         updateGeometry();
 
         // Update the cluster coordinates based on the new geometry.
-<<<<<<< HEAD
         for(auto& track : alignmenttracks) {
-            for(auto& cluster : track->clusters()) {
-=======
-        for(auto& track : m_alignmenttracks) {
             for(auto& cluster : track->getClusters()) {
->>>>>>> 19387e15
                 auto detectorID = cluster->detectorID();
                 auto detector = get_detector(detectorID);
                 ROOT::Math::XYZPoint pLocal(cluster->local().x(), cluster->local().y(), 0.);
