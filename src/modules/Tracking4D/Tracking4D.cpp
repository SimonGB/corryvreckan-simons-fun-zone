#include "Tracking4D.h"
#include <TCanvas.h>
#include <TDirectory.h>
#include "objects/KDTree.hpp"

using namespace corryvreckan;
using namespace std;

Tracking4D::Tracking4D(Configuration config, std::vector<std::shared_ptr<Detector>> detectors)
    : Module(std::move(config), std::move(detectors)) {

    // Default values for cuts
    timingCut = m_config.get<double>("timing_cut", static_cast<double>(Units::convert(200, "ns")));
    spatialCut = m_config.get<double>("spatial_cut", static_cast<double>(Units::convert(0.2, "mm")));
    minHitsOnTrack = m_config.get<size_t>("min_hits_on_track", 6);
    excludeDUT = m_config.get<bool>("exclude_dut", true);
}

void Tracking4D::initialise() {

    // Set up histograms
    std::string title = "Track #chi^{2};#chi^{2};events";
    trackChi2 = new TH1F("trackChi2", title.c_str(), 150, 0, 150);
    title = "Track #chi^{2}/ndof;#chi^{2}/ndof;events";
    trackChi2ndof = new TH1F("trackChi2ndof", title.c_str(), 100, 0, 50);
    title = "Clusters per track;clusters;tracks";
    clustersPerTrack = new TH1F("clustersPerTrack", title.c_str(), 10, 0, 10);
    title = "Track multiplicity;tracks;events";
    tracksPerEvent = new TH1F("tracksPerEvent", title.c_str(), 100, 0, 100);
    title = "Track angle X;angle_{x} [rad];events";
    trackAngleX = new TH1F("trackAngleX", title.c_str(), 2000, -0.01, 0.01);
    title = "Track angle Y;angle_{y} [rad];events";
    trackAngleY = new TH1F("trackAngleY", title.c_str(), 2000, -0.01, 0.01);

    // Loop over all planes
    for(auto& detector : get_detectors()) {
        auto detectorID = detector->name();

        // Do not create plots for detector snot participating in the tracking:
        if(excludeDUT && detector->isDUT()) {
            continue;
        }

        TDirectory* directory = getROOTDirectory();
        TDirectory* local_directory = directory->mkdir(detectorID.c_str());
        if(local_directory == nullptr) {
            throw RuntimeError("Cannot create or access local ROOT directory for module " + this->getUniqueName());
        }
        local_directory->cd();

        title = detectorID + " Residual X;x_{track}-x [mm];events";
        residualsX[detectorID] = new TH1F("residualsX", title.c_str(), 500, -0.1, 0.1);
        title = detectorID + " Residual X, size 1;x_{track}-x [mm];events";
        residualsXwidth1[detectorID] = new TH1F("residualsXwidth1", title.c_str(), 500, -0.1, 0.1);
        title = detectorID + " Residual X, size 2;x_{track}-x [mm];events";
        residualsXwidth2[detectorID] = new TH1F("residualsXwidth2", title.c_str(), 500, -0.1, 0.1);
        title = detectorID + " Residual X, size 3;x_{track}-x [mm];events";
        residualsXwidth3[detectorID] = new TH1F("residualsXwidth3", title.c_str(), 500, -0.1, 0.1);
        title = detectorID + " Residual Y;y_{track}-y [mm];events";
        residualsY[detectorID] = new TH1F("residualsY", title.c_str(), 500, -0.1, 0.1);
        title = detectorID + " Residual Y, size 1;y_{track}-y [mm];events";
        residualsYwidth1[detectorID] = new TH1F("residualsYwidth1", title.c_str(), 500, -0.1, 0.1);
        title = detectorID + " Residual Y, size 2;y_{track}-y [mm];events";
        residualsYwidth2[detectorID] = new TH1F("residualsYwidth2", title.c_str(), 500, -0.1, 0.1);
        title = detectorID + " Residual Y, size 3;y_{track}-y [mm];events";
        residualsYwidth3[detectorID] = new TH1F("residualsYwidth3", title.c_str(), 500, -0.1, 0.1);

        directory->cd();
    }
}

StatusCode Tracking4D::run(std::shared_ptr<Clipboard> clipboard) {

    LOG(DEBUG) << "Start of event";
    // Container for all clusters, and detectors in tracking
    map<string, KDTree*> trees;
    vector<string> detectors;
    std::shared_ptr<Clusters> referenceClusters = nullptr;

    // Loop over all planes and get clusters
    bool firstDetector = true;
    std::string seedPlane;
    for(auto& detector : get_detectors()) {
        string detectorID = detector->name();

        // Get the clusters
        auto tempClusters = clipboard->get<Clusters>(detectorID);
        if(tempClusters == nullptr || tempClusters->size() == 0) {
            LOG(DEBUG) << "Detector " << detectorID << " does not have any clusters on the clipboard";
        } else {
            // Store them
            LOG(DEBUG) << "Picked up " << tempClusters->size() << " clusters from " << detectorID;
            if(firstDetector && !detector->isDUT()) {
                referenceClusters = tempClusters;
                seedPlane = detector->name();
                LOG(DEBUG) << "Seed plane is " << seedPlane;
                firstDetector = false;
            }

            KDTree* clusterTree = new KDTree();
            clusterTree->buildTimeTree(*tempClusters);
            trees[detectorID] = clusterTree;
            detectors.push_back(detectorID);
        }
    }

    // If there are no detectors then stop trying to track
    if(detectors.empty() || referenceClusters == nullptr) {
        // Clean up tree objects
        for(auto tree = trees.cbegin(); tree != trees.cend();) {
            delete tree->second;
            tree = trees.erase(tree);
        }

        return StatusCode::Success;
    }

    // Output track container
    std::shared_ptr<Tracks> tracks;

    // Loop over all clusters
    for(auto& cluster : (*referenceClusters)) {

        // Make a new track
        LOG(DEBUG) << "Looking at next seed cluster";

        Track* track = new Track();
        // Add the cluster to the track
        track->addCluster(cluster);
        track->setTimestamp(cluster->timestamp());

        // Loop over each subsequent plane and look for a cluster within the timing cuts
        for(auto& detectorID : detectors) {
            // Get the detector
            auto det = get_detector(detectorID);

            // Check if the DUT should be excluded and obey:
            if(excludeDUT && det->isDUT()) {
                LOG(DEBUG) << "Skipping DUT plane.";
                continue;
            }

            if(detectorID == seedPlane)
                continue;
            if(trees.count(detectorID) == 0)
                continue;

            // Get all neighbours within the timing cut
            LOG(DEBUG) << "Searching for neighbouring cluster on " << detectorID;
            LOG(DEBUG) << "- cluster time is " << Units::display(cluster->timestamp(), {"ns", "us", "s"});
            Cluster* closestCluster = nullptr;
            double closestClusterDistance = spatialCut;
            Clusters neighbours = trees[detectorID]->getAllClustersInTimeWindow(cluster, timingCut);

            LOG(DEBUG) << "- found " << neighbours.size() << " neighbours";

            // Now look for the spatially closest cluster on the next plane
            double interceptX, interceptY;
            if(track->nClusters() > 1) {
                track->fit();

                PositionVector3D<Cartesian3D<double>> interceptPoint = det->getIntercept(track);
                interceptX = interceptPoint.X();
                interceptY = interceptPoint.Y();
            } else {
                interceptX = cluster->global().x();
                interceptY = cluster->global().y();
            }

            // Loop over each neighbour in time
            for(size_t ne = 0; ne < neighbours.size(); ne++) {
                Cluster* newCluster = neighbours[ne];

                // Calculate the distance to the previous plane's cluster/intercept
                double distance = sqrt((interceptX - newCluster->global().x()) * (interceptX - newCluster->global().x()) +
                                       (interceptY - newCluster->global().y()) * (interceptY - newCluster->global().y()));

                // If this is the closest keep it
                if(distance < closestClusterDistance) {
                    closestClusterDistance = distance;
                    closestCluster = newCluster;
                }
            }

            if(closestCluster == nullptr) {
                LOG(DEBUG) << "No cluster within spatial cut.";
                continue;
            }

            // Add the cluster to the track
            LOG(DEBUG) << "- added cluster to track";
            track->addCluster(closestCluster);
        } //*/

        // Now should have a track with one cluster from each plane
        if(track->nClusters() < minHitsOnTrack) {
            LOG(DEBUG) << "Not enough clusters on the track, found " << track->nClusters() << " but " << minHitsOnTrack
                       << " required.";
            delete track;
            continue;
        }

        // Fit the track and save it
        track->fit();
        tracks->push_back(track);

        // Fill histograms
        trackChi2->Fill(track->chi2());
        clustersPerTrack->Fill(static_cast<double>(track->nClusters()));
        trackChi2ndof->Fill(track->chi2ndof());
        trackAngleX->Fill(atan(track->direction().X()));
        trackAngleY->Fill(atan(track->direction().Y()));

        // Make residuals
        Clusters trackClusters = track->clusters();
        for(auto& trackCluster : trackClusters) {
            string detectorID = trackCluster->detectorID();
            ROOT::Math::XYZPoint intercept = track->intercept(trackCluster->global().z());
            residualsX[detectorID]->Fill(intercept.X() - trackCluster->global().x());
            if(trackCluster->columnWidth() == 1)
                residualsXwidth1[detectorID]->Fill(intercept.X() - trackCluster->global().x());
            if(trackCluster->columnWidth() == 2)
                residualsXwidth2[detectorID]->Fill(intercept.X() - trackCluster->global().x());
            if(trackCluster->columnWidth() == 3)
                residualsXwidth3[detectorID]->Fill(intercept.X() - trackCluster->global().x());
            residualsY[detectorID]->Fill(intercept.Y() - trackCluster->global().y());
            if(trackCluster->rowWidth() == 1)
                residualsYwidth1[detectorID]->Fill(intercept.Y() - trackCluster->global().y());
            if(trackCluster->rowWidth() == 2)
                residualsYwidth2[detectorID]->Fill(intercept.Y() - trackCluster->global().y());
            if(trackCluster->rowWidth() == 3)
                residualsYwidth3[detectorID]->Fill(intercept.Y() - trackCluster->global().y());
        }

        // Improve the track timestamp by taking the average of all planes
        double avg_track_time = 0;
        for(auto& trackCluster : trackClusters) {
            avg_track_time += static_cast<double>(Units::convert(trackCluster->timestamp(), "ns"));
            avg_track_time -= static_cast<double>(Units::convert(trackCluster->global().z(), "mm") / (299.792458));
        }
        track->setTimestamp(avg_track_time / static_cast<double>(track->nClusters()));
    }

    tracksPerEvent->Fill(static_cast<double>(tracks->size()));

    // Save the tracks on the clipboard
    if(tracks->size() > 0) {
<<<<<<< HEAD
        clipboard->put(tracks);
        tracksPerEvent->Fill(static_cast<double>(tracks->size()));
=======
        clipboard->put("tracks", reinterpret_cast<Objects*>(tracks));
    } else {
        delete tracks;
>>>>>>> 6142a813
    }

    // Clean up tree objects
    for(auto tree = trees.cbegin(); tree != trees.cend();) {
        delete tree->second;
        tree = trees.erase(tree);
    }

    LOG(DEBUG) << "End of event";
    return StatusCode::Success;
}<|MERGE_RESOLUTION|>--- conflicted
+++ resolved
@@ -119,6 +119,7 @@
     std::shared_ptr<Tracks> tracks;
 
     // Loop over all clusters
+    map<Cluster*, bool> used;
     for(auto& cluster : (*referenceClusters)) {
 
         // Make a new track
@@ -128,6 +129,7 @@
         // Add the cluster to the track
         track->addCluster(cluster);
         track->setTimestamp(cluster->timestamp());
+        used[cluster] = true;
 
         // Loop over each subsequent plane and look for a cluster within the timing cuts
         for(auto& detectorID : detectors) {
@@ -241,18 +243,10 @@
         track->setTimestamp(avg_track_time / static_cast<double>(track->nClusters()));
     }
 
-    tracksPerEvent->Fill(static_cast<double>(tracks->size()));
-
     // Save the tracks on the clipboard
     if(tracks->size() > 0) {
-<<<<<<< HEAD
         clipboard->put(tracks);
         tracksPerEvent->Fill(static_cast<double>(tracks->size()));
-=======
-        clipboard->put("tracks", reinterpret_cast<Objects*>(tracks));
-    } else {
-        delete tracks;
->>>>>>> 6142a813
     }
 
     // Clean up tree objects
