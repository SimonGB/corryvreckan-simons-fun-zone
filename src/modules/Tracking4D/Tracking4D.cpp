/**
 * @file
 * @brief Implementation of module Tracking4D
 *
 * @copyright Copyright (c) 2017-2020 CERN and the Corryvreckan authors.
 * This software is distributed under the terms of the MIT License, copied verbatim in the file "LICENSE.md".
 * In applying this license, CERN does not waive the privileges and immunities granted to it by virtue of its status as an
 * Intergovernmental Organization or submit itself to any jurisdiction.
 */

#include "Tracking4D.h"
#include <TCanvas.h>
#include <TDirectory.h>
#include "objects/KDTree.hpp"

using namespace corryvreckan;
using namespace std;

Tracking4D::Tracking4D(Configuration config, std::vector<std::shared_ptr<Detector>> detectors)
    : Module(std::move(config), std::move(detectors)) {

    // Backwards compatibilty: also allow timing_cut to be used for time_cut_abs and spatial_cut for spatial_cut_abs
    m_config.setAlias("time_cut_abs", "timing_cut", true);
    m_config.setAlias("spatial_cut_abs", "spatial_cut", true);

    // timing cut, relative (x * time_resolution) or absolute:
    if(m_config.count({"time_cut_rel", "time_cut_abs"}) > 1) {
        throw InvalidCombinationError(
            m_config, {"time_cut_rel", "time_cut_abs"}, "Absolute and relative time cuts are mutually exclusive.");
    } else if(m_config.has("time_cut_abs")) {
        double time_cut_abs_ = m_config.get<double>("time_cut_abs");
        for(auto& detector : get_detectors()) {
            time_cuts_[detector] = time_cut_abs_;
        }
    } else {
        double time_cut_rel_ = m_config.get<double>("time_cut_rel", 3.0);
        for(auto& detector : get_detectors()) {
            time_cuts_[detector] = detector->getTimeResolution() * time_cut_rel_;
        }
    }
    minHitsOnTrack = m_config.get<size_t>("min_hits_on_track", 6);
    excludeDUT = m_config.get<bool>("exclude_dut", true);
    requireDetectors = m_config.getArray<std::string>("require_detectors", {""});
    timestampFrom = m_config.get<std::string>("timestamp_from", {});
    if(!timestampFrom.empty() &&
       std::find(requireDetectors.begin(), requireDetectors.end(), timestampFrom) == requireDetectors.end()) {
        LOG(WARNING) << "Adding detector " << timestampFrom << " to list of required detectors as it provides the timestamp";
        requireDetectors.push_back(timestampFrom);
    }

    trackModel = m_config.get<std::string>("track_model", "straightline");
    momentum = m_config.get<double>("momentum", Units::get<double>(5, "GeV"));
    volumeRadiationLength = m_config.get<double>("volume_radiation_length", Units::get<double>(304.2, "m"));
    useVolumeScatterer = m_config.get<bool>("volume_scattering", false);

    // print a warning if volumeScatterer are used as this causes fit failures
    // that are still not understood
    if(useVolumeScatterer) {
        LOG_ONCE(WARNING) << "Taking volume scattering effects into account is still WIP and causes the GBL to fail - these "
                             "tracks are rejected";
    }
    // spatial cut, relative (x * spatial_resolution) or absolute:
    if(m_config.count({"spatial_cut_rel", "spatial_cut_abs"}) > 1) {
        throw InvalidCombinationError(
            m_config, {"spatial_cut_rel", "spatial_cut_abs"}, "Absolute and relative spatial cuts are mutually exclusive.");
    } else if(m_config.has("spatial_cut_abs")) {
        auto spatial_cut_abs_ = m_config.get<XYVector>("spatial_cut_abs");
        for(auto& detector : get_detectors()) {
            spatial_cuts_[detector] = spatial_cut_abs_;
        }
    } else {
        // default is 3.0 * spatial_resolution
        auto spatial_cut_rel_ = m_config.get<double>("spatial_cut_rel", 3.0);
        for(auto& detector : get_detectors()) {
            spatial_cuts_[detector] = detector->getSpatialResolution() * spatial_cut_rel_;
        }
    }
}

void Tracking4D::initialise() {

    // Set up histograms
    std::string title = "Track #chi^{2};#chi^{2};events";
<<<<<<< HEAD
    trackChi2 = new TH1F("trackChi2", title.c_str(), 750, 0, 750);
    title = "Track #chi^{2}/ndof;#chi^{2}/ndof;events";
    trackChi2ndof = new TH1F("trackChi2ndof", title.c_str(), 200, 0, 200);
=======
    trackChi2 = new TH1F("trackChi2", title.c_str(), 300, 0, 150);
    title = "Track #chi^{2}/ndof;#chi^{2}/ndof;events";
    trackChi2ndof = new TH1F("trackChi2ndof", title.c_str(), 500, 0, 50);
>>>>>>> 688131cb
    title = "Clusters per track;clusters;tracks";
    clustersPerTrack = new TH1F("clustersPerTrack", title.c_str(), 10, -0.5, 9.5);
    title = "Track multiplicity;tracks;events";
    tracksPerEvent = new TH1F("tracksPerEvent", title.c_str(), 100, -0.5, 99.5);
    title = "Track angle X;angle_{x} [rad];events";
    trackAngleX = new TH1F("trackAngleX", title.c_str(), 2000, -0.01, 0.01);
    title = "Track angle Y;angle_{y} [rad];events";
    trackAngleY = new TH1F("trackAngleY", title.c_str(), 2000, -0.01, 0.01);

    // Loop over all planes
    for(auto& detector : get_detectors()) {
        auto detectorID = detector->getName();

        // Do not created plots for auxiliary detectors:
        if(detector->isAuxiliary()) {
            continue;
        }

        TDirectory* directory = getROOTDirectory();
        TDirectory* local_directory = directory->mkdir(detectorID.c_str());

        if(local_directory == nullptr) {
            throw RuntimeError("Cannot create or access local ROOT directory for module " + this->getUniqueName());
        }
        local_directory->cd();

        title = detectorID + " kink X;kink [rad];events";
        kinkX[detectorID] = new TH1F("kinkX", title.c_str(), 500, -0.01, -0.01);
        title = detectorID + " kinkY ;kink [rad];events";
        kinkY[detectorID] = new TH1F("kinkY", title.c_str(), 500, -0.01, -0.01);

        // Do not create plots for detectors not participating in the tracking:
        if(excludeDUT && detector->isDUT()) {
            continue;
        }

        title = detectorID + " Residual X;x_{track}-x [mm];events";
        residualsX[detectorID] = new TH1F("residualsX", title.c_str(), 500, -.1, .1);
        title = detectorID + " Residual X, cluster column width 1;x_{track}-x [mm];events";
        residualsXwidth1[detectorID] = new TH1F("residualsXwidth1", title.c_str(), 500, -0.1, 0.1);
        title = detectorID + " Residual X, cluster column width  2;x_{track}-x [mm];events";
        residualsXwidth2[detectorID] = new TH1F("residualsXwidth2", title.c_str(), 500, -0.1, 0.1);
        title = detectorID + " Residual X, cluster column width  3;x_{track}-x [mm];events";
        residualsXwidth3[detectorID] = new TH1F("residualsXwidth3", title.c_str(), 500, -0.1, 0.1);
        title = detectorID + " Residual Y;y_{track}-y [mm];events";
        residualsY[detectorID] = new TH1F("residualsY", title.c_str(), 500, -.1, .1);
        title = detectorID + " Residual Y, cluster row width 1;y_{track}-y [mm];events";
        residualsYwidth1[detectorID] = new TH1F("residualsYwidth1", title.c_str(), 500, -0.1, 0.1);
        title = detectorID + " Residual Y, cluster row width 2;y_{track}-y [mm];events";
        residualsYwidth2[detectorID] = new TH1F("residualsYwidth2", title.c_str(), 500, -0.1, 0.1);
        title = detectorID + " Residual Y, cluster row width 3;y_{track}-y [mm];events";
        residualsYwidth3[detectorID] = new TH1F("residualsYwidth3", title.c_str(), 500, -0.1, 0.1);

        title = detectorID + " Pull X;x_{track}-x/resolution;events";
        pullX[detectorID] = new TH1F("pullX", title.c_str(), 500, -5, 5);

        title = detectorID + " Pull Y;y_{track}-y/resolution;events";
        pullY[detectorID] = new TH1F("pully", title.c_str(), 500, -5, 5);
    }
}

double Tracking4D::calculate_average_timestamp(const Track* track) {
    double sum_weighted_time = 0;
    double sum_weights = 0;
    for(auto& cluster : track->clusters()) {
        double weight = 1 / (time_cuts_[get_detector(cluster->getDetectorID())]);
        double time_of_flight = static_cast<double>(Units::convert(cluster->global().z(), "mm") / (299.792458));
        sum_weights += weight;
        sum_weighted_time += (static_cast<double>(Units::convert(cluster->timestamp(), "ns")) - time_of_flight) * weight;
    }
    return (sum_weighted_time / sum_weights);
}

StatusCode Tracking4D::run(std::shared_ptr<Clipboard> clipboard) {

    LOG(DEBUG) << "Start of event";
    // Container for all clusters, and detectors in tracking
    map<std::shared_ptr<Detector>, KDTree*> trees;

    std::shared_ptr<Detector> reference_first, reference_last;
    for(auto& detector : get_detectors()) {
        if(excludeDUT && detector->isDUT()) {
            LOG(DEBUG) << "Skipping DUT plane.";
            continue;
        }

        // Get the clusters
        auto tempClusters = clipboard->getData<Cluster>(detector->getName());
        if(tempClusters == nullptr || tempClusters->size() == 0) {
            LOG(DEBUG) << "Detector " << detector->getName() << " does not have any clusters on the clipboard";
        } else {
            // Store them
            LOG(DEBUG) << "Picked up " << tempClusters->size() << " clusters from " << detector->getName();

            KDTree* clusterTree = new KDTree();
            clusterTree->buildTimeTree(*tempClusters);
            trees[detector] = clusterTree;

            // Get first and last detectors with clusters on them:
            if(!reference_first) {
                reference_first = detector;
            }
            reference_last = detector;
        }
    }

    // If there are no detectors then stop trying to track
    if(trees.size() < 2) {
        // Fill histogram
        tracksPerEvent->Fill(0);

        // Clean up tree objects
        for(auto tree = trees.cbegin(); tree != trees.cend();) {
            delete tree->second;
            tree = trees.erase(tree);
        }

        LOG(DEBUG) << "Too few hit detectors for finding a track; end of event.";
        return StatusCode::Success;
    }

    // Output track container
    auto tracks = std::make_shared<TrackVector>();

<<<<<<< HEAD
    // register the used detectors:
    auto registerDetector = [](Track* track, std::shared_ptr<Detector> det) {
        Plane p(det->localToGlobal(ROOT::Math::XYZPoint(0, 0, 0)).z(), det->materialBudget(), det->getName(), false);
        p.setToLocal(det->toLocal());
        p.setToGlobal(det->toGlobal());
        track->registerPlane(p);
    };
=======
    // Time cut for combinations of reference clusters and for reference track with additional detector
    auto time_cut_ref = std::max(time_cuts_[reference_first], time_cuts_[reference_last]);
    auto time_cut_ref_track = std::min(time_cuts_[reference_first], time_cuts_[reference_last]);

>>>>>>> 688131cb
    for(auto& clusterFirst : trees[reference_first]->getAllClusters()) {
        for(auto& clusterLast : trees[reference_last]->getAllClusters()) {
            LOG(DEBUG) << "Looking at next reference cluster pair";

            if(std::fabs(clusterFirst->timestamp() - clusterLast->timestamp()) > time_cut_ref) {
                LOG(DEBUG) << "Reference clusters not within time cuts.";
                continue;
            }

            // The track finding is based on a straight line. Therefore a refTrack to extrapolate to the next plane is used
            StraightLineTrack refTrack;
            refTrack.addCluster(clusterFirst);
            refTrack.addCluster(clusterLast);
            auto averageTimestamp = calculate_average_timestamp(&refTrack);
            refTrack.setTimestamp(averageTimestamp);

            // Make a new track
            auto track = Track::Factory(trackModel);
<<<<<<< HEAD
            // enable debug outputs for log levels above `debug`
            IFLOG(DEBUG) { track->setLogging(true); }
=======
>>>>>>> 688131cb
            track->addCluster(clusterFirst);
            track->addCluster(clusterLast);
            track->setTimestamp(averageTimestamp);
            if(useVolumeScatterer) {
                track->setVolumeScatter(volumeRadiationLength);
            }
            track->setParticleMomentum(momentum);

            // Loop over each subsequent plane and look for a cluster within the timing cuts
            size_t detector_nr = 2;
            for(auto& detector : get_detectors()) {
                if(detector->isAuxiliary()) {
                    continue;
                }
<<<<<<< HEAD
                auto detectorID = detector->getName();

                registerDetector(track, detector);
                LOG(TRACE) << "added material budget for " << detectorID << " at z = " << detector->displacement().z();
=======
                // always add the material budget:
                track->addMaterial(detector->getName(), detector->materialBudget(), detector->displacement().z());
                LOG(TRACE) << "added material budget for " << detector->getName()
                           << " at z = " << detector->displacement().z();
>>>>>>> 688131cb

                if(detector == reference_first || detector == reference_last) {
                    continue;
                }

                if(excludeDUT && detector->isDUT()) {
                    LOG(DEBUG) << "Skipping DUT plane.";
                    continue;
                }

                // Determine whether a track can still be assembled given the number of current hits and the number of
                // detectors to come. Reduces computing time.
                detector_nr++;
                if(refTrack.nClusters() + (trees.size() - detector_nr + 1) < minHitsOnTrack) {
                    LOG(DEBUG) << "No chance to find a track - too few detectors left: " << refTrack.nClusters() << " + "
                               << trees.size() << " - " << detector_nr << " < " << minHitsOnTrack;
                    continue;
                }

                if(trees.count(detector) == 0) {
                    LOG(TRACE) << "Skipping detector " << detector->getName() << " as it has 0 clusters.";
                    continue;
                }

                // Get all neighbours within the timing cut
                LOG(DEBUG) << "Searching for neighbouring cluster on device " << detector->getName();
                LOG(DEBUG) << "- reference time is " << Units::display(refTrack.timestamp(), {"ns", "us", "s"});
                Cluster* closestCluster = nullptr;

                // Use spatial cut only as initial value (check if cluster is ellipse defined by cuts is done below):
                double closestClusterDistance = sqrt(spatial_cuts_[detector].x() * spatial_cuts_[detector].x() +
                                                     spatial_cuts_[detector].y() * spatial_cuts_[detector].y());

                double timeCut = std::max(time_cut_ref_track, time_cuts_[detector]);
                LOG(DEBUG) << "Using timing cut of " << Units::display(timeCut, {"ns", "us", "s"});

                auto neighbours = trees[detector]->getAllClustersInTimeWindow(refTrack.timestamp(), timeCut);

                LOG(DEBUG) << "- found " << neighbours.size() << " neighbours within the correct time window";

                // Now look for the spatially closest cluster on the next plane
                refTrack.fit();

                PositionVector3D<Cartesian3D<double>> interceptPoint = detector->getIntercept(&refTrack);
                double interceptX = interceptPoint.X();
                double interceptY = interceptPoint.Y();

                for(size_t ne = 0; ne < neighbours.size(); ne++) {
                    Cluster* newCluster = neighbours[ne];

                    // Calculate the distance to the previous plane's cluster/intercept
                    double distanceX = interceptX - newCluster->global().x();
                    double distanceY = interceptY - newCluster->global().y();
                    double distance = sqrt(distanceX * distanceX + distanceY * distanceY);

                    // Check if newCluster lies within ellipse defined by spatial cuts around intercept,
                    // following this example:
                    // https://www.geeksforgeeks.org/check-if-a-point-is-inside-outside-or-on-the-ellipse/
                    //
                    // ellipse defined by: x^2/a^2 + y^2/b^2 = 1: on ellipse,
                    //                                       > 1: outside,
                    //                                       < 1: inside
                    // Continue if outside of ellipse:

                    double norm = (distanceX * distanceX) / (spatial_cuts_[detector].x() * spatial_cuts_[detector].x()) +
                                  (distanceY * distanceY) / (spatial_cuts_[detector].y() * spatial_cuts_[detector].y());

                    if(norm > 1) {
                        LOG(DEBUG) << "Cluster outside the cuts. Normalized distance: " << norm;
                        continue;
                    }

                    // If this is the closest keep it for now
                    if(distance < closestClusterDistance) {
                        closestClusterDistance = distance;
                        closestCluster = newCluster;
                    }
                }

                if(closestCluster == nullptr) {
                    LOG(DEBUG) << "No cluster within spatial cut";
                    continue;
                }

                // Add the cluster to the track
                refTrack.addCluster(closestCluster);
                track->addCluster(closestCluster);
                averageTimestamp = calculate_average_timestamp(&refTrack);
                refTrack.setTimestamp(averageTimestamp);
                track->setTimestamp(averageTimestamp);

                LOG(DEBUG) << "- added cluster to track";
            }

            // check if track has required detector(s):
            auto foundRequiredDetector = [this](Track* t) {
                for(auto& requireDet : requireDetectors) {
                    if(!requireDet.empty() && !t->hasDetector(requireDet)) {
                        LOG(DEBUG) << "No cluster from required detector " << requireDet << " on the track.";
                        return false;
                    }
                }
                return true;
            };
            if(!foundRequiredDetector(track)) {
                delete track;
                continue;
            }

            // Now should have a track with one cluster from each plane
            if(track->nClusters() < minHitsOnTrack) {
                LOG(DEBUG) << "Not enough clusters on the track, found " << track->nClusters() << " but " << minHitsOnTrack
                           << " required.";
                delete track;
                continue;
            }
            // Fit the track and save it
            track->fit();
            if(track->isFitted()) {
                tracks->push_back(track);
            } else {
                LOG_N(WARNING, 100) << "Rejected a track due to failure in fitting";
                delete track;
                continue;
            }
            // Fill histograms
            trackChi2->Fill(track->chi2());
            clustersPerTrack->Fill(static_cast<double>(track->nClusters()));
            trackChi2ndof->Fill(track->chi2ndof());
            if(!(trackModel == "gbl")) {
                trackAngleX->Fill(atan(track->direction(track->clusters().front()->detectorID()).X()));
                trackAngleY->Fill(atan(track->direction(track->clusters().front()->detectorID()).Y()));
            }
            // Make residuals
            auto trackClusters = track->clusters();
            for(auto& trackCluster : trackClusters) {
                string detectorID = trackCluster->detectorID();
                residualsX[detectorID]->Fill(track->residual(detectorID).X());
                pullX[detectorID]->Fill(track->residual(detectorID).X() / track->clusters().front()->errorX());
                pullY[detectorID]->Fill(track->residual(detectorID).Y() / track->clusters().front()->errorY());
                if(trackCluster->columnWidth() == 1)
                    residualsXwidth1[detectorID]->Fill(track->residual(detectorID).X());
                if(trackCluster->columnWidth() == 2)
                    residualsXwidth2[detectorID]->Fill(track->residual(detectorID).X());
                if(trackCluster->columnWidth() == 3)
                    residualsXwidth3[detectorID]->Fill(track->residual(detectorID).X());
                residualsY[detectorID]->Fill(track->residual(detectorID).Y());
                if(trackCluster->rowWidth() == 1)
                    residualsYwidth1[detectorID]->Fill(track->residual(detectorID).Y());
                if(trackCluster->rowWidth() == 2)
                    residualsYwidth2[detectorID]->Fill(track->residual(detectorID).Y());
                if(trackCluster->rowWidth() == 3)
                    residualsYwidth3[detectorID]->Fill(track->residual(detectorID).Y());
            }

            for(auto& detector : get_detectors()) {
                if(detector->isAuxiliary()) {
                    continue;
                }
                auto det = detector->getName();
                if(!kinkX.count(det)) {
                    LOG(WARNING) << "Skipping writing kinks due to missing init of histograms for  " << det;
                    continue;
                }

                XYPoint kink = track->getKinkAt(det);
                kinkX.at(det)->Fill(kink.x());
                kinkY.at(det)->Fill(kink.y());
            }

            if(timestampFrom.empty()) {
                // Improve the track timestamp by taking the average of all planes
                auto timestamp = calculate_average_timestamp(track);
                track->setTimestamp(timestamp);
                LOG(DEBUG) << "Using average cluster timestamp of " << Units::display(timestamp, "us")
                           << " as track timestamp.";
            } else {
                // use timestamp of required detector:
                double track_timestamp = track->getClusterFromDetector(timestampFrom)->timestamp();
                LOG(DEBUG) << "Using timestamp of detector " << timestampFrom
                           << " as track timestamp: " << Units::display(track_timestamp, "us");
                track->setTimestamp(track_timestamp);
            }
        }
    }

    tracksPerEvent->Fill(static_cast<double>(tracks->size()));

    // Save the tracks on the clipboard
    if(tracks->size() > 0) {
        clipboard->putData(tracks);
    }

    // Clean up tree objects
    for(auto tree = trees.cbegin(); tree != trees.cend();) {
        delete tree->second;
        tree = trees.erase(tree);
    }

    LOG(DEBUG) << "End of event";
    return StatusCode::Success;
}<|MERGE_RESOLUTION|>--- conflicted
+++ resolved
@@ -81,15 +81,9 @@
 
     // Set up histograms
     std::string title = "Track #chi^{2};#chi^{2};events";
-<<<<<<< HEAD
-    trackChi2 = new TH1F("trackChi2", title.c_str(), 750, 0, 750);
-    title = "Track #chi^{2}/ndof;#chi^{2}/ndof;events";
-    trackChi2ndof = new TH1F("trackChi2ndof", title.c_str(), 200, 0, 200);
-=======
     trackChi2 = new TH1F("trackChi2", title.c_str(), 300, 0, 150);
     title = "Track #chi^{2}/ndof;#chi^{2}/ndof;events";
     trackChi2ndof = new TH1F("trackChi2ndof", title.c_str(), 500, 0, 50);
->>>>>>> 688131cb
     title = "Clusters per track;clusters;tracks";
     clustersPerTrack = new TH1F("clustersPerTrack", title.c_str(), 10, -0.5, 9.5);
     title = "Track multiplicity;tracks;events";
@@ -214,7 +208,6 @@
     // Output track container
     auto tracks = std::make_shared<TrackVector>();
 
-<<<<<<< HEAD
     // register the used detectors:
     auto registerDetector = [](Track* track, std::shared_ptr<Detector> det) {
         Plane p(det->localToGlobal(ROOT::Math::XYZPoint(0, 0, 0)).z(), det->materialBudget(), det->getName(), false);
@@ -222,12 +215,9 @@
         p.setToGlobal(det->toGlobal());
         track->registerPlane(p);
     };
-=======
     // Time cut for combinations of reference clusters and for reference track with additional detector
     auto time_cut_ref = std::max(time_cuts_[reference_first], time_cuts_[reference_last]);
     auto time_cut_ref_track = std::min(time_cuts_[reference_first], time_cuts_[reference_last]);
-
->>>>>>> 688131cb
     for(auto& clusterFirst : trees[reference_first]->getAllClusters()) {
         for(auto& clusterLast : trees[reference_last]->getAllClusters()) {
             LOG(DEBUG) << "Looking at next reference cluster pair";
@@ -246,11 +236,8 @@
 
             // Make a new track
             auto track = Track::Factory(trackModel);
-<<<<<<< HEAD
             // enable debug outputs for log levels above `debug`
             IFLOG(DEBUG) { track->setLogging(true); }
-=======
->>>>>>> 688131cb
             track->addCluster(clusterFirst);
             track->addCluster(clusterLast);
             track->setTimestamp(averageTimestamp);
@@ -265,17 +252,10 @@
                 if(detector->isAuxiliary()) {
                     continue;
                 }
-<<<<<<< HEAD
                 auto detectorID = detector->getName();
 
                 registerDetector(track, detector);
                 LOG(TRACE) << "added material budget for " << detectorID << " at z = " << detector->displacement().z();
-=======
-                // always add the material budget:
-                track->addMaterial(detector->getName(), detector->materialBudget(), detector->displacement().z());
-                LOG(TRACE) << "added material budget for " << detector->getName()
-                           << " at z = " << detector->displacement().z();
->>>>>>> 688131cb
 
                 if(detector == reference_first || detector == reference_last) {
                     continue;
@@ -441,7 +421,7 @@
                     continue;
                 }
 
-                XYPoint kink = track->getKinkAt(det);
+                XYPoint kink = track->kink(det);
                 kinkX.at(det)->Fill(kink.x());
                 kinkY.at(det)->Fill(kink.y());
             }
