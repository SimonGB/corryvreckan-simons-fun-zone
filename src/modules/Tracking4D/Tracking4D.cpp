#include "Tracking4D.h"
#include <TCanvas.h>
#include <TDirectory.h>
#include "objects/KDTree.hpp"

using namespace corryvreckan;
using namespace std;

Tracking4D::Tracking4D(Configuration config, std::vector<std::shared_ptr<Detector>> detectors)
    : Module(std::move(config), std::move(detectors)) {

    // Default values for cuts
    timingCut = m_config.get<double>("timingCut", static_cast<double>(Units::convert(200, "ns")));
    spatialCut = m_config.get<double>("spatialCut", static_cast<double>(Units::convert(0.2, "mm")));
    minHitsOnTrack = m_config.get<size_t>("minHitsOnTrack", 6);
    excludeDUT = m_config.get<bool>("excludeDUT", true);
}

void Tracking4D::initialise() {

    // Set up histograms
    std::string title = "Track #chi^{2};#chi^{2};events";
    trackChi2 = new TH1F("trackChi2", title.c_str(), 150, 0, 150);
    title = "Track #chi^{2}/ndof;#chi^{2}/ndof;events";
    trackChi2ndof = new TH1F("trackChi2ndof", title.c_str(), 100, 0, 50);
    title = "Clusters per track;clusters;tracks";
    clustersPerTrack = new TH1F("clustersPerTrack", title.c_str(), 10, 0, 10);
    title = "Track multiplicity;tracks;events";
    tracksPerEvent = new TH1F("tracksPerEvent", title.c_str(), 100, 0, 100);
    title = "Track angle X;angle_{x} [rad];events";
    trackAngleX = new TH1F("trackAngleX", title.c_str(), 2000, -0.01, 0.01);
    title = "Track angle Y;angle_{y} [rad];events";
    trackAngleY = new TH1F("trackAngleY", title.c_str(), 2000, -0.01, 0.01);

    // Loop over all planes
    for(auto& detector : get_detectors()) {
        auto detectorID = detector->name();

        TDirectory* directory = getROOTDirectory();
        TDirectory* local_directory = directory->mkdir(detectorID.c_str());
        if(local_directory == nullptr) {
            throw RuntimeError("Cannot create or access local ROOT directory for module " + this->getUniqueName());
        }
        local_directory->cd();

        title = detectorID + " Residual X;x_{track}-x [mm];events";
        residualsX[detectorID] = new TH1F("residualsX", title.c_str(), 500, -0.1, 0.1);
        title = detectorID + " Residual X, size 1;x_{track}-x [mm];events";
        residualsXwidth1[detectorID] = new TH1F("residualsXwidth1", title.c_str(), 500, -0.1, 0.1);
        title = detectorID + " Residual X, size 2;x_{track}-x [mm];events";
        residualsXwidth2[detectorID] = new TH1F("residualsXwidth2", title.c_str(), 500, -0.1, 0.1);
        title = detectorID + " Residual X, size 3;x_{track}-x [mm];events";
        residualsXwidth3[detectorID] = new TH1F("residualsXwidth3", title.c_str(), 500, -0.1, 0.1);
        title = detectorID + " Residual Y;y_{track}-y [mm];events";
        residualsY[detectorID] = new TH1F("residualsY", title.c_str(), 500, -0.1, 0.1);
        title = detectorID + " Residual Y, size 1;y_{track}-y [mm];events";
        residualsYwidth1[detectorID] = new TH1F("residualsYwidth1", title.c_str(), 500, -0.1, 0.1);
        title = detectorID + " Residual Y, size 2;y_{track}-y [mm];events";
        residualsYwidth2[detectorID] = new TH1F("residualsYwidth2", title.c_str(), 500, -0.1, 0.1);
        title = detectorID + " Residual Y, size 3;y_{track}-y [mm];events";
        residualsYwidth3[detectorID] = new TH1F("residualsYwidth3", title.c_str(), 500, -0.1, 0.1);

        directory->cd();
    }
}

StatusCode Tracking4D::run(std::shared_ptr<Clipboard> clipboard) {

    LOG(DEBUG) << "Start of event";
    // Container for all clusters, and detectors in tracking
    map<string, KDTree*> trees;
    vector<string> detectors;
    Clusters* referenceClusters = nullptr;

    // Loop over all planes and get clusters
    bool firstDetector = true;
    std::string seedPlane;
    for(auto& detector : get_detectors()) {
        string detectorID = detector->name();

        // Get the clusters
        Clusters* tempClusters = reinterpret_cast<Clusters*>(clipboard->get(detectorID, "clusters"));
        if(tempClusters == nullptr || tempClusters->size() == 0) {
            LOG(DEBUG) << "Detector " << detectorID << " does not have any clusters on the clipboard";
        } else {
            // Store them
            LOG(DEBUG) << "Picked up " << tempClusters->size() << " clusters from " << detectorID;
            if(firstDetector && !detector->isDUT()) {
                referenceClusters = tempClusters;
                seedPlane = detector->name();
                LOG(DEBUG) << "Seed plane is " << seedPlane;
                firstDetector = false;
            }

            KDTree* clusterTree = new KDTree();
            clusterTree->buildTimeTree(*tempClusters);
            trees[detectorID] = clusterTree;
            detectors.push_back(detectorID);
        }
    }

    // If there are no detectors then stop trying to track
    if(detectors.empty() || referenceClusters == nullptr) {
        // Clean up tree objects
        for(auto tree = trees.cbegin(); tree != trees.cend();) {
            delete tree->second;
            tree = trees.erase(tree);
        }

        return StatusCode::Success;
    }

    // Output track container
    Tracks* tracks = new Tracks();

    // Loop over all clusters
    for(auto& cluster : (*referenceClusters)) {

        // Make a new track
        LOG(DEBUG) << "Looking at next seed cluster";

        Track* track = new Track();
        // Add the cluster to the track
        track->addCluster(cluster);
        track->setTimestamp(cluster->timestamp());

        // Loop over each subsequent plane and look for a cluster within the timing cuts
        for(auto& detectorID : detectors) {
            // Get the detector
            auto det = get_detector(detectorID);

            // Check if the DUT should be excluded and obey:
            if(excludeDUT && det->isDUT()) {
                LOG(DEBUG) << "Skipping DUT plane.";
                continue;
            }

            if(detectorID == seedPlane)
                continue;
            if(trees.count(detectorID) == 0)
                continue;

            // Get all neighbours within the timing cut
            LOG(DEBUG) << "Searching for neighbouring cluster on " << detectorID;
            LOG(DEBUG) << "- cluster time is " << Units::display(cluster->timestamp(), {"ns", "us", "s"});
            Cluster* closestCluster = nullptr;
            double closestClusterDistance = spatialCut;
            Clusters neighbours = trees[detectorID]->getAllClustersInTimeWindow(cluster, timingCut);

            LOG(DEBUG) << "- found " << neighbours.size() << " neighbours";

            // Now look for the spatially closest cluster on the next plane
            double interceptX, interceptY;
            if(track->nClusters() > 1) {
                track->fit();

                PositionVector3D<Cartesian3D<double>> interceptPoint = det->getIntercept(track);
                interceptX = interceptPoint.X();
                interceptY = interceptPoint.Y();
            } else {
                interceptX = cluster->global().x();
                interceptY = cluster->global().y();
            }

            // Loop over each neighbour in time
            for(size_t ne = 0; ne < neighbours.size(); ne++) {
                Cluster* newCluster = neighbours[ne];

                // Calculate the distance to the previous plane's cluster/intercept
                double distance = sqrt((interceptX - newCluster->global().x()) * (interceptX - newCluster->global().x()) +
                                       (interceptY - newCluster->global().y()) * (interceptY - newCluster->global().y()));

                // If this is the closest keep it
                if(distance < closestClusterDistance) {
                    closestClusterDistance = distance;
                    closestCluster = newCluster;
                }
            }

            if(closestCluster == nullptr) {
                LOG(DEBUG) << "No cluster within spatial cut.";
                continue;
            }

            // Add the cluster to the track
            LOG(DEBUG) << "- added cluster to track";
            track->addCluster(closestCluster);
        } //*/

        // Now should have a track with one cluster from each plane
        if(track->nClusters() < minHitsOnTrack) {
            LOG(DEBUG) << "Not enough clusters on the track, found " << track->nClusters() << " but " << minHitsOnTrack
                       << " required.";
            delete track;
            continue;
        }

        // Fit the track and save it
        track->fit();
        tracks->push_back(track);

        // Fill histograms
        trackChi2->Fill(track->chi2());
        clustersPerTrack->Fill(static_cast<double>(track->nClusters()));
        trackChi2ndof->Fill(track->chi2ndof());
        trackAngleX->Fill(atan(track->direction().X()));
        trackAngleY->Fill(atan(track->direction().Y()));

        // Make residuals
        Clusters trackClusters = track->clusters();
        for(auto& trackCluster : trackClusters) {
            string detectorID = trackCluster->detectorID();
            ROOT::Math::XYZPoint intercept = track->intercept(trackCluster->global().z());
            residualsX[detectorID]->Fill(intercept.X() - trackCluster->global().x());
            if(trackCluster->columnWidth() == 1)
                residualsXwidth1[detectorID]->Fill(intercept.X() - trackCluster->global().x());
            if(trackCluster->columnWidth() == 2)
                residualsXwidth2[detectorID]->Fill(intercept.X() - trackCluster->global().x());
            if(trackCluster->columnWidth() == 3)
                residualsXwidth3[detectorID]->Fill(intercept.X() - trackCluster->global().x());
            residualsY[detectorID]->Fill(intercept.Y() - trackCluster->global().y());
            if(trackCluster->rowWidth() == 1)
                residualsYwidth1[detectorID]->Fill(intercept.Y() - trackCluster->global().y());
            if(trackCluster->rowWidth() == 2)
                residualsYwidth2[detectorID]->Fill(intercept.Y() - trackCluster->global().y());
            if(trackCluster->rowWidth() == 3)
                residualsYwidth3[detectorID]->Fill(intercept.Y() - trackCluster->global().y());
        }

        // Improve the track timestamp by taking the average of all planes
        double avg_track_time = 0;
        for(auto& trackCluster : trackClusters) {
            avg_track_time += static_cast<double>(Units::convert(trackCluster->timestamp(), "ns"));
            avg_track_time -= static_cast<double>(Units::convert(trackCluster->global().z(), "mm") / (299.792458));
        }
        track->setTimestamp(avg_track_time / static_cast<double>(track->nClusters()));
    }

    tracksPerEvent->Fill(static_cast<double>(tracks->size()));

    // Save the tracks on the clipboard
    if(tracks->size() > 0) {
        clipboard->put("tracks", reinterpret_cast<Objects*>(tracks));
<<<<<<< HEAD
=======
        tracksPerEvent->Fill(static_cast<double>(tracks->size()));
    } else {
        delete tracks;
>>>>>>> 3ff1cfb7
    }

    // Clean up tree objects
    for(auto tree = trees.cbegin(); tree != trees.cend();) {
        delete tree->second;
        tree = trees.erase(tree);
    }

    LOG(DEBUG) << "End of event";
    return StatusCode::Success;
}<|MERGE_RESOLUTION|>--- conflicted
+++ resolved
@@ -241,12 +241,8 @@
     // Save the tracks on the clipboard
     if(tracks->size() > 0) {
         clipboard->put("tracks", reinterpret_cast<Objects*>(tracks));
-<<<<<<< HEAD
-=======
-        tracksPerEvent->Fill(static_cast<double>(tracks->size()));
     } else {
         delete tracks;
->>>>>>> 3ff1cfb7
     }
 
     // Clean up tree objects
