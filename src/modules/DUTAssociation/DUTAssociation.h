--- conflicted
+++ resolved
@@ -31,13 +31,10 @@
         ROOT::Math::XYVector spatialCut;
         bool useClusterCentre;
 
-<<<<<<< HEAD
-        int assoc_cls_per_track = 0;
-=======
         TH1F* hCutHisto;
 
+        int assoc_cls_per_track = 0;
         int num_cluster = 0;
->>>>>>> 6a1a0148
         int assoc_cluster_counter = 0;
         int track_w_assoc_cls = 0;
 
