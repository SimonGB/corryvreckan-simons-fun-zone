--- conflicted
+++ resolved
@@ -6,8 +6,17 @@
 DUTAssociation::DUTAssociation(Configuration config, std::shared_ptr<Detector> detector)
     : Module(std::move(config), detector), m_detector(detector) {
 
-<<<<<<< HEAD
-    timingCut = m_config.get<double>("timing_cut", Units::get<double>(200, "ns"));
+    // timing cut, relative (x * time_resolution) or absolute:
+    if(m_config.count({"time_cut_rel", "time_cut_abs"}) > 1) {
+        throw InvalidCombinationError(
+            m_config, {"time_cut_rel", "time_cut_abs"}, "Absolute and relative time cuts are mutually exclusive.");
+    } else if(m_config.has("time_cut_abs")) {
+        timeCut = m_config.get<double>("time_cut_abs");
+    } else {
+        timeCut = m_config.get<double>("time_cut_rel", 3.0) * m_detector->getTimeResolution();
+    }
+
+    // spatial cut, relative (x * spatial_resolution) or absolute:
     if(m_config.count({"spatial_cut_rel", "spatial_cut_abs"}) > 1) {
         throw InvalidCombinationError(
             m_config, {"spatial_cut_rel", "spatial_cut_abs"}, "Absolute and relative spatial cuts are mutually exclusive.");
@@ -16,21 +25,9 @@
     } else {
         spatialCut = m_config.get<double>("spatial_cut_rel", 3.0) * m_detector->getSpatialResolution();
     }
-
-=======
-    if(m_config.count({"time_cut_rel", "time_cut_abs"}) > 1) {
-        throw InvalidCombinationError(
-            m_config, {"time_cut_rel", "time_cut_abs"}, "Absolute and relative time cuts are mutually exclusive.");
-    } else if(m_config.has("time_cut_abs")) {
-        timeCut = m_config.get<double>("time_cut_abs");
-    } else {
-        timeCut = m_config.get<double>("time_cut_rel", 3.0) * m_detector->getTimeResolution();
-    }
-    spatialCut = m_config.get<XYVector>("spatial_cut", 2 * m_detector->pitch());
->>>>>>> 02ba5a48
     useClusterCentre = m_config.get<bool>("use_cluster_centre", false);
 
-    LOG(DEBUG) << "timing_cut = " << Units::display(timingCut, {"ms", "us", "ns"});
+    LOG(DEBUG) << "time_cut = " << Units::display(timeCut, {"ms", "us", "ns"});
     LOG(DEBUG) << "spatial_cut = " << Units::display(spatialCut, {"um", "mm"});
     LOG(DEBUG) << "use_cluster_centre = " << useClusterCentre;
 }
