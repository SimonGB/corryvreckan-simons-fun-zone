--- conflicted
+++ resolved
@@ -153,12 +153,9 @@
 
     // Calculate the chi2
     this->calculateChi2();
-<<<<<<< HEAD
     this->setKinksZero();
     this->calculateResiduals();
-=======
     m_isFitted = true;
->>>>>>> 8d049ed2
 }
 
 ROOT::Math::XYZPoint StraightLineTrack::intercept(double z) const {
