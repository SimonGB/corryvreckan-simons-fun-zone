--- conflicted
+++ resolved
@@ -18,10 +18,5 @@
     /**
      * @brief Tuple containing all objects
      */
-<<<<<<< HEAD
-    using OBJECTS =
-        std::tuple<Cluster, KDTree, MCParticle, Pixel, SpidrSignal, Track, StraightLineTrack, GblTrack, Multiplet>;
-=======
     using OBJECTS = std::tuple<Cluster, MCParticle, Pixel, SpidrSignal, StraightLineTrack, GblTrack, Multiplet>;
->>>>>>> b7a1cd51
 } // namespace corryvreckan