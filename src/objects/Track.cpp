/**
 * @file
 * @brief Implementation of track base object
 *
 * @copyright Copyright (c) 2017-2020 CERN and the Corryvreckan authors.
 * This software is distributed under the terms of the MIT License, copied verbatim in the file "LICENSE.md".
 * In applying this license, CERN does not waive the privileges and immunities granted to it by virtue of its status as an
 * Intergovernmental Organization or submit itself to any jurisdiction.
 */

#include "Track.hpp"
#include "exceptions.h"

using namespace corryvreckan;

Cluster* Plane::cluster() const {
    if(!m_cluster.IsValid() || m_cluster.GetObject() == nullptr) {
        throw MissingReferenceException(typeid(*this), typeid(Cluster));
    }
    return dynamic_cast<Cluster*>(m_cluster.GetObject());
}

Track::Track() : m_momentum(-1) {}

Track::Track(const Track& track) : Object(track.detectorID(), track.timestamp()) {
    m_isFitted = track.isFitted();
    m_chi2 = track.chi2();
    m_ndof = track.ndof();
    m_chi2ndof = track.chi2ndof();
    //    m_planes = track.m_planes;
    for(auto& p : track.m_planes)
        m_planes.push_back(Plane(p));
    m_use_volume_scatter = track.m_use_volume_scatter;
    auto trackClusters = track.clusters();
    for(auto& track_cluster : trackClusters) {
        Cluster* cluster = new Cluster(*track_cluster);
        addCluster(cluster);
    }
    auto associatedClusters = track.m_associatedClusters;
    for(auto& assoc_cluster : associatedClusters) {
        Cluster* cluster = new Cluster(*dynamic_cast<Cluster*>(assoc_cluster.GetObject()));
        addAssociatedCluster(cluster);
    }
    m_scattering_length_volume = track.m_scattering_length_volume;
    m_residual = track.m_residual;
<<<<<<< HEAD
    m_kink = track.m_kink;
    m_momentum = track.m_momentum;
=======
>>>>>>> 688131cb
    m_corrections = track.m_corrections;
}

void Track::addCluster(const Cluster* cluster) {
    m_trackClusters.push_back(const_cast<Cluster*>(cluster));
}
void Track::addAssociatedCluster(const Cluster* cluster) {
    m_associatedClusters.push_back(const_cast<Cluster*>(cluster));
}

std::vector<Cluster*> Track::clusters() const {
    std::vector<Cluster*> clustervec;
    for(auto& cluster : m_trackClusters) {
        if(!cluster.IsValid() || cluster.GetObject() == nullptr) {
            throw MissingReferenceException(typeid(*this), typeid(Cluster));
        }
        clustervec.emplace_back(dynamic_cast<Cluster*>(cluster.GetObject()));
    }

    // Return as a vector of pixels
    return clustervec;
}

std::vector<Cluster*> Track::associatedClusters(const std::string& detectorID) const {
    std::vector<Cluster*> clustervec;
    for(auto& cluster : m_associatedClusters) {
        // Check if reference is valid:
        if(!cluster.IsValid() || cluster.GetObject() == nullptr) {
            throw MissingReferenceException(typeid(*this), typeid(Cluster));
        }

        auto cluster_ref = dynamic_cast<Cluster*>(cluster.GetObject());
        if(cluster_ref->getDetectorID() != detectorID) {
            continue;
        }
        clustervec.emplace_back(cluster_ref);
    }

    // Return as a vector of pixels
    return clustervec;
}

bool Track::hasClosestCluster(const std::string& detectorID) const {
    return (closestCluster.find(detectorID) != closestCluster.end());
}

double Track::chi2() const {
    if(!m_isFitted) {
        throw RequestParameterBeforeFitError(this, "chi2");
    }
    return m_chi2;
}

double Track::chi2ndof() const {
    if(!m_isFitted) {
        throw RequestParameterBeforeFitError(this, "chi2ndof");
    }
    return m_chi2ndof;
}

double Track::ndof() const {
    if(!m_isFitted) {
        throw RequestParameterBeforeFitError(this, "ndof");
    }
    return m_ndof;
}

void Track::setClosestCluster(const Cluster* cluster) {
    auto id = cluster->getDetectorID();

    // Check if this detector has a closest cluster and overwrite it:
    auto cl = closestCluster.find(id);
    if(cl != closestCluster.end()) {
        cl->second = const_cast<Cluster*>(cluster);
    } else {
        closestCluster.emplace(id, const_cast<Cluster*>(cluster));
    }
}

Cluster* Track::getClosestCluster(const std::string& id) const {
    auto cluster_it = closestCluster.find(id);
    auto cluster = cluster_it->second;
    if(cluster_it != closestCluster.end() && cluster.IsValid() && cluster.GetObject() != nullptr) {
        return dynamic_cast<Cluster*>(cluster.GetObject());
    }
    throw MissingReferenceException(typeid(*this), typeid(Cluster));
}

bool Track::isAssociated(Cluster* cluster) const {
    auto it = find_if(m_associatedClusters.begin(), m_associatedClusters.end(), [&cluster](TRef cl) {
        auto acl = dynamic_cast<Cluster*>(cl.GetObject());
        return acl == cluster;
    });
    if(it == m_associatedClusters.end()) {
        return false;
    }
    return true;
}

bool Track::hasDetector(std::string detectorID) const {
    auto it = find_if(m_trackClusters.begin(), m_trackClusters.end(), [&detectorID](TRef cl) {
        auto cluster = dynamic_cast<Cluster*>(cl.GetObject());
        return cluster->getDetectorID() == detectorID;
    });
    if(it == m_trackClusters.end()) {
        return false;
    }
    return true;
}

Cluster* Track::getClusterFromDetector(std::string detectorID) const {
    auto it = find_if(m_trackClusters.begin(), m_trackClusters.end(), [&detectorID](TRef cl) {
        auto cluster = dynamic_cast<Cluster*>(cl.GetObject());
        return cluster->getDetectorID() == detectorID;
    });
    if(it == m_trackClusters.end()) {
        return nullptr;
    }
    return dynamic_cast<Cluster*>(it->GetObject());
}

<<<<<<< HEAD
ROOT::Math::XYPoint Track::kink(std::string detectorID) const {
    if(m_kink.count(detectorID) == 1) {
        return m_kink.at(detectorID);
    } else {
        return ROOT::Math::XYPoint(0, 0);
    }
}

void Track::updatePlane(Plane p) {
    std::replace_if(
        m_planes.begin(), m_planes.end(), [&p](auto const& plane) { return plane.name() == p.name(); }, std::move(p));
=======
void Track::addMaterial(std::string detetcorID, double x_x0, double z) {
    m_materialBudget[detetcorID] = std::pair<double, double>(x_x0, z);
>>>>>>> 688131cb
}

ROOT::Math::XYZPoint Track::correction(std::string detectorID) const {
    if(m_corrections.count(detectorID) == 1)
        return m_corrections.at(detectorID);
    else
        throw TrackError(typeid(Track), " calles correction on non existing detector " + detectorID);
}

Track* corryvreckan::Track::Factory(std::string trackModel) {
    if(trackModel == "straightline") {

        return new StraightLineTrack();
    } else if(trackModel == "gbl") {
        return new GblTrack();
    } else {
        throw UnknownTrackModel(typeid(Track), trackModel);
    }
}<|MERGE_RESOLUTION|>--- conflicted
+++ resolved
@@ -43,11 +43,8 @@
     }
     m_scattering_length_volume = track.m_scattering_length_volume;
     m_residual = track.m_residual;
-<<<<<<< HEAD
     m_kink = track.m_kink;
     m_momentum = track.m_momentum;
-=======
->>>>>>> 688131cb
     m_corrections = track.m_corrections;
 }
 
@@ -169,7 +166,6 @@
     return dynamic_cast<Cluster*>(it->GetObject());
 }
 
-<<<<<<< HEAD
 ROOT::Math::XYPoint Track::kink(std::string detectorID) const {
     if(m_kink.count(detectorID) == 1) {
         return m_kink.at(detectorID);
@@ -181,10 +177,6 @@
 void Track::updatePlane(Plane p) {
     std::replace_if(
         m_planes.begin(), m_planes.end(), [&p](auto const& plane) { return plane.name() == p.name(); }, std::move(p));
-=======
-void Track::addMaterial(std::string detetcorID, double x_x0, double z) {
-    m_materialBudget[detetcorID] = std::pair<double, double>(x_x0, z);
->>>>>>> 688131cb
 }
 
 ROOT::Math::XYZPoint Track::correction(std::string detectorID) const {
