--- conflicted
+++ resolved
@@ -51,7 +51,8 @@
         clusters[cluster->detectorID()] = cluster;
     }
     // gbl needs a seed cluster - at this stage it might be a nullptr
-    auto seedcluster = m_planes.front().cluster();
+    auto seedcluster =
+        std::find_if(m_planes.begin(), m_planes.end(), [](auto plane) { return plane.hasCluster(); })->cluster();
     // create a list of planes and sort it, also calculate the material budget:
     double total_material = 0;
     std::sort(m_planes.begin(), m_planes.end());
@@ -73,15 +74,11 @@
         total_material += (m_planes.back().position() - m_planes.front().position()) / m_scattering_length_volume;
     }
 
-<<<<<<< HEAD
-=======
     std::vector<GblPoint> points;
     // get the seedcluster for the fit - simply the first one in the list
-    auto seedcluster =
-        std::find_if(m_planes.begin(), m_planes.end(), [](auto plane) { return plane.hasCluster(); })->cluster();
+
     double prevPos = m_planes.front().position();
 
->>>>>>> 95ff71c8
     // lambda to calculate the scattering theta
     auto scatteringTheta = [this](double mbCurrent, double mbTotal) -> double {
         return (13.6 / m_momentum * sqrt(mbCurrent) * (1 + 0.038 * log(mbTotal)));
@@ -101,8 +98,6 @@
         return t;
     };
 
-    std::vector<GblPoint> points;
-    // get the seed  for the fit - simply global x/y of the first cluster in the list and z = 0
     auto prevToGlobal = m_planes.front().toGlobal();
     auto prevToLocal = m_planes.front().toLocal();
     auto globalTrackPos = seedcluster->global();
@@ -215,17 +210,6 @@
 
     // First GblPoint
     std::vector<Plane>::iterator pl = m_planes.begin();
-<<<<<<< HEAD
-=======
-    auto point = GblPoint(Matrix5d::Identity());
-    addScattertoGblPoint(point, pl->materialbudget());
-    if(pl->hasCluster()) {
-        addMeasurementtoGblPoint(point, pl);
-    }
-    points.push_back(point);
-    pl->setGblPos(1);
-    pl++;
->>>>>>> 95ff71c8
     // add all other points
     for(; pl != m_planes.end(); ++pl) {
         addPlane(pl);
