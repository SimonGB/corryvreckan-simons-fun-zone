<<<<<<< HEAD
/**
 * @file
 * @brief Definition of Straight track object
 *
 * @copyright Copyright (c) 2017-2020 CERN and the Corryvreckan authors.
 * This software is distributed under the terms of the MIT License, copied verbatim in the file "LICENSE.md".
 * In applying this license, CERN does not waive the privileges and immunities granted to it by virtue of its status as an
 * Intergovernmental Organization or submit itself to any jurisdiction.
 */

#ifndef StraightLineTrack_H
#define StraightLineTrack_H 1
=======
#ifndef CORRYVRECKAN_STRAIGHTLINETRACK_H
#define CORRYVRECKAN_STRAIGHTLINETRACK_H 1
>>>>>>> 25aa32a8

#include "Track.hpp"

namespace corryvreckan {
    /**
     * @ingroup Objects
     * @brief StraightLineTrack object
     *
     * This class is a simple track class which knows how to fit itself. It is dervied from Track
     */

    class StraightLineTrack : public Track {

    public:
        // Constructors and destructors
        StraightLineTrack();

        // copy constructor
        StraightLineTrack(const StraightLineTrack& track);

        virtual StraightLineTrack* clone() const override { return new StraightLineTrack(*this); }

        // Minimisation operator used by Minuit. Minuit passes the current iteration of the parameters and checks if the chi2
        // is better or worse
        double operator()(const double* parameters);

        void print(std::ostream& out) const override;

        /**
         * @brief The fiting routine
         */
        void fit() override;

        /**
         * @brief Get the track position for a certain z position
         * @param z positon
         * @return ROOT::Math::XYZPoint at z position
         */
        ROOT::Math::XYZPoint intercept(double z) const override;

        /**
         * @brief Get the track state at a detector
         * @param name of detector
         * @return ROOT::Math::XYZPoint state at detetcor layer
         */
        ROOT::Math::XYZPoint state(std::string) const override { return m_state; }

        /**
         * @brief Get the track direction at a detector
         * @param name of detector
         * @return ROOT::Math::XYZPoint direction at detetcor layer
         */
        ROOT::Math::XYZVector direction(std::string) const override { return m_direction; }

        ROOT::Math::XYPoint distance(const Cluster* cluster) const;

    private:
        /**
         * @brief calculate the chi2 of the linear regression
         */
        void calculateChi2();

        void calculateResiduals();
        // Member variables
        ROOT::Math::XYZVector m_direction;
        ROOT::Math::XYZPoint m_state;

        // ROOT I/O class definition - update version number when you change this class!
        ClassDefOverride(StraightLineTrack, 1)
    };

    // Vector type declaration
    using StraightLineTrackVector = std::vector<StraightLineTrack*>;
} // namespace corryvreckan

#endif // CORRYVRECKAN_STRAIGHTLINETRACK_H<|MERGE_RESOLUTION|>--- conflicted
+++ resolved
@@ -1,4 +1,3 @@
-<<<<<<< HEAD
 /**
  * @file
  * @brief Definition of Straight track object
@@ -9,12 +8,8 @@
  * Intergovernmental Organization or submit itself to any jurisdiction.
  */
 
-#ifndef StraightLineTrack_H
-#define StraightLineTrack_H 1
-=======
 #ifndef CORRYVRECKAN_STRAIGHTLINETRACK_H
 #define CORRYVRECKAN_STRAIGHTLINETRACK_H 1
->>>>>>> 25aa32a8
 
 #include "Track.hpp"
 
