#include "Timepix3EventLoader.h"

#include <bitset>
#include <cmath>
#include <dirent.h>
#include <fstream>
#include <sstream>
#include <stdint.h>
#include <stdio.h>
#include <stdlib.h>
#include <string>

using namespace corryvreckan;
using namespace std;

Timepix3EventLoader::Timepix3EventLoader(Configuration config, std::vector<Detector*> detectors)
    : Algorithm(std::move(config), std::move(detectors)), temporalSplit(false), m_currentTime(0), m_currentEvent(0),
      m_prevTime(0), m_shutterOpen(false) {

    // Take input directory from global parameters
    m_inputDirectory = m_config.get<std::string>("inputDirectory");
    m_triggerLatency = m_config.get<double>("triggerLatency", 0.0);
    m_minNumberOfPlanes = m_config.get<int>("minNumerOfPlanes", 1);

    // Check whether event length or pixel count should be used to separate events:
    m_eventLength = m_config.get<double>("eventLength", Units::convert(0.0, "ns"));
    m_numberPixelHits = m_config.get<int>("number_of_pixelhits", 2000);

    // Calibration parameters
    calibrationPath = m_config.get<std::string>("calibrationPath", "");
    threshold = m_config.get<std::string>("threshold", "");
}

void Timepix3EventLoader::initialise() {

    if(m_config.has("eventLength")) {
        LOG(INFO) << "Event length set, splitting events by time.";
        temporalSplit = true;
    } else {
        LOG(INFO) << "Splitting events by number of pixel hits on detector plane.";
        temporalSplit = false;
    }

    // File structure is RunX/ChipID/files.dat

    // Open the root directory
    DIR* directory = opendir(m_inputDirectory.c_str());
    if(directory == NULL) {
        throw AlgorithmError("Directory " + m_inputDirectory + " does not exist");
    } else {
        LOG(TRACE) << "Found directory " << m_inputDirectory;
    }
    dirent* entry;
    dirent* file;

    // Buffer for file names:
    std::map<std::string, std::vector<std::string>> detector_files;

    // Read the entries in the folder
    while(entry = readdir(directory)) {

        // Ignore UNIX functional directories:
        if(std::string(entry->d_name).at(0) == '.') {
            continue;
        }

        // If these are folders then the name is the chip ID
        // For some file systems, dirent only returns DT_UNKNOWN - in this case, check the dir. entry starts with "W"
        if(entry->d_type == DT_DIR || (entry->d_type == DT_UNKNOWN && std::string(entry->d_name).at(0) == 'W')) {

            LOG(DEBUG) << "Found directory for detector " << entry->d_name;

            // Open the folder for this device
            string detectorID = entry->d_name;
            string dataDirName = m_inputDirectory + "/" + entry->d_name;
            DIR* dataDir = opendir(dataDirName.c_str());

            // Check if this device has conditions loaded and is a Timepix3
            Detector* detector;
            try {
                detector = get_detector(detectorID);
            } catch(AlgorithmError& e) {
                LOG(WARNING) << e.what();
                continue;
            }

            if(detector->type() != "Timepix3") {
                LOG(WARNING) << "Device with detector ID " << entry->d_name << " is not of type Timepix3.";
                continue;
            }

            // Get all of the files for this chip
            while(file = readdir(dataDir)) {
                string filename = dataDirName + "/" + file->d_name;

                // Check if file has extension .dat
                if(string(file->d_name).find(".dat") != string::npos) {
                    LOG(DEBUG) << "Enqueuing data file for " << detectorID << ": " << filename;
                    detector_files[detectorID].push_back(filename);
                }

                // If not a data file, it might be a trimdac file, with the list of masked pixels etc.
                if(string(file->d_name).find("trimdac") != string::npos) {
                    // Now that we have all of the data files and mask files for this detector, pass the mask file to
                    // parameters
                    LOG(INFO) << "Set mask file " << filename;
                    detector->setMaskFile(filename);

                    // Apply the pixel masking
                    maskPixels(detector, filename);
                }
            }
        }
    }

    // Check that we have files for every detector in the configuration file and sort them correctly:
    for(auto& detector : get_detectors()) {
        std::string detectorID = detector->name();

        if(detector_files.count(detector->name()) == 0) {
            LOG(ERROR) << "No data file found for detector " << detector->name();
            continue;
        }

        // Initialise null values for later
        m_syncTime[detectorID] = 0;
        m_clearedHeader[detectorID] = false;
        m_syncTimeTDC[detectorID] = 0;
        m_TDCoverflowCounter[detectorID] = 0;

        // Sort all files by extracting the "serial number" from the file name while ignoring the timestamp:
        std::sort(detector_files[detector->name()].begin(),
                  detector_files[detector->name()].end(),
                  [](std::string a, std::string b) {

                      auto get_serial = [](std::string name) {
                          const auto pos1 = name.find_last_of('-');
                          const auto pos2 = name.find_last_of('.');
                          return name.substr(pos1 + 1, pos2 - pos1 - 1);
                      };
                      return std::stoi(get_serial(a)) < std::stoi(get_serial(b));
                  });

        // Open them:
        for(auto& filename : detector_files[detectorID]) {

            auto new_file = std::make_unique<std::ifstream>(filename);
            if(new_file->is_open()) {
                LOG(DEBUG) << "Opened data file for " << detectorID << ": " << filename;

                // The header is repeated in every new data file, thus skip it for all.
                uint32_t headerID;
                if(!new_file->read(reinterpret_cast<char*>(&headerID), sizeof headerID)) {
                    throw AlgorithmError("Cannot read header ID for " + detectorID + " in file " + filename);
                }
                if(headerID != 1380208723) {
                    throw AlgorithmError("Incorrect header ID for " + detectorID + " in file " + filename + ": " +
                                         std::to_string(headerID));
                }
                LOG(TRACE) << "Header ID: \"" << headerID << "\"";

                // Skip the rest of the file header
                uint32_t headerSize;
                if(!new_file->read(reinterpret_cast<char*>(&headerSize), sizeof headerSize)) {
                    throw AlgorithmError("Cannot read header size for " + detectorID + " in file " + filename);
                }

                // Skip the full header:
                new_file->seekg(headerSize);
                LOG(TRACE) << "Skipped header (" << headerSize << "b)";

                // Store the file in the data vector:
                m_files[detectorID].push_back(std::move(new_file));
            } else {
                throw AlgorithmError("Could not open data file " + filename);
            }
        }
    }

    // Set the file iterator to the first file for every detector:
    for(auto& detector : m_files) {
        m_file_iterator[detector.first] = detector.second.begin();
    }

    // Calibration
    std::string nameb = "pixelToT_beforecalibration";
    std::string namea = "pixelToT_aftercalibration";
    pixelToT_beforecalibration = new TH1F(nameb.c_str(), nameb.c_str(), 100, 0, 200);

    if(m_config.has("calibrationPath") && m_config.has("threshold")) {
        LOG(INFO) << "Applying calibration from " << calibrationPath;
        applyCalibration = true;

        // get DUT plane name
        std::string DUT = m_config.get<std::string>("DUT");

        // make paths to calibration files and read
        int ret = 0;
        std::string tmp;
        tmp = calibrationPath + "/" + DUT + "/cal_thr_" + threshold + "_ik_10/" + DUT + "_cal_tot.txt";
        loadCalibration(tmp, ' ', vtot);
        tmp = calibrationPath + "/" + DUT + "/cal_thr_" + threshold + "_ik_10/" + DUT + "_cal_toa.txt";
        loadCalibration(tmp, ' ', vtoa);

        // make graphs of calibration parameters
        LOG(DEBUG) << "Creating calibration graphs";
        pixelTOTParamaterA = new TH2F("hist_par_a_tot", "hist_par_a_tot", 256, 0, 256, 256, 0, 256);
        pixelTOTParamaterB = new TH2F("hist_par_b_tot", "hist_par_b_tot", 256, 0, 256, 256, 0, 256);
        pixelTOTParamaterC = new TH2F("hist_par_c_tot", "hist_par_c_tot", 256, 0, 256, 256, 0, 256);
        pixelTOTParamaterT = new TH2F("hist_par_t_tot", "hist_par_t_tot", 256, 0, 256, 256, 0, 256);
        pixelTOAParamaterC = new TH2F("hist_par_c_toa", "hist_par_c_toa", 256, 0, 256, 256, 0, 256);
        pixelTOAParamaterD = new TH2F("hist_par_d_toa", "hist_par_d_toa", 256, 0, 256, 256, 0, 256);
        pixelTOAParamaterT = new TH2F("hist_par_t_toa", "hist_par_t_toa", 256, 0, 256, 256, 0, 256);
        pixelToT_aftercalibration = new TH1F(namea.c_str(), namea.c_str(), 2000, 0, 20000);
    } else {
        LOG(INFO) << "No calibration file path given, data will be uncalibrated.";
        applyCalibration = false;
    }
}

StatusCode Timepix3EventLoader::run(Clipboard* clipboard) {

    // This will loop through each timepix3 registered, and load data from each of them. This can
    // be done in one of two ways: by taking all data in the time interval (t,t+delta), or by
    // loading a fixed number of pixels (ie. 2000 at a time)

    LOG(TRACE) << "== New event";
    int loadedData = 0;

    // End the loop as soon as all detector files are finished:
    StatusCode returnvalue = Failure;

    // Loop through all registered detectors
    for(auto& detector : get_detectors()) {

        // Check if they are a Timepix3
        if(detector->type() != "Timepix3")
            continue;

        string detectorID = detector->name();
        // If all files for this detector have been read, ignore it:
        if(m_file_iterator[detectorID] == m_files[detectorID].end()) {
            continue;
        }

        // This detector has data left:
        returnvalue = Success;

        // Make a new container for the data
        Pixels* deviceData = new Pixels();
        SpidrSignals* spidrData = new SpidrSignals();

        // Load the next chunk of data
        bool data = loadData(clipboard, detector, deviceData, spidrData);

        // If data was loaded then put it on the clipboard
        if(data) {
            loadedData++;
            LOG(DEBUG) << "Loaded " << deviceData->size() << " pixels for device " << detectorID;
            clipboard->put(detectorID, "pixels", (TestBeamObjects*)deviceData);
        }
        clipboard->put(detectorID, "SpidrSignals", (TestBeamObjects*)spidrData);
    }

    // Increment the event time
    clipboard->put_persistent("currentTime", clipboard->get_persistent("currentTime") + m_eventLength);

    // Otherwise tell event loop to keep running
    IFLOG(INFO) {
        if(temporalSplit) {
            LOG_PROGRESS(INFO, "tpx3_loader") << "Current time: " << std::setprecision(4) << std::fixed
                                              << Units::convert(clipboard->get_persistent("currentTime"), "s");
        } else {
            LOG_PROGRESS(INFO, "tpx3_loader") << "Current event: " << m_currentEvent;
        }
    }

    // If no/not enough data in this event then tell the event loop to directly skip to the next event
    if(returnvalue == Success && loadedData < m_minNumberOfPlanes) {
        return NoData;
    }

    return returnvalue;
}

// Function to load the pixel mask file
void Timepix3EventLoader::maskPixels(Detector* detector, string trimdacfile) {

    // Open the mask file
    ifstream trimdacs;
    trimdacs.open(trimdacfile.c_str());

    // Ignore the file header
    string line;
    getline(trimdacs, line);
    int t_col, t_row, t_trim, t_mask, t_tpen;

    // Loop through the pixels in the file and apply the mask
    for(int col = 0; col < 256; col++) {
        for(int row = 0; row < 256; row++) {
            trimdacs >> t_col >> t_row >> t_trim >> t_mask >> t_tpen;
            if(t_mask)
                detector->maskChannel(t_col, t_row);
        }
    }

    // Close the files when finished
    trimdacs.close();
}

// Function to load calibration data
void Timepix3EventLoader::loadCalibration(std::string path, char delim, std::vector<std::vector<float>>& dat) {
    std::ifstream f;
    f.open(path);
    dat.clear();

    // check if file is open
    if(!f.is_open()) {
        LOG(ERROR) << "Cannot open input file:\n\t" << path;
        throw InvalidValueError(m_config, "calibrationPath", "Parsing error in calibration file.");
    }

    // read file line by line
    int i = 0;
    std::string line;
    while(!f.eof()) {
        std::getline(f, line);

        // check if line is empty or a comment
        // if not write to output vector
        if(line.size() > 0 && isdigit(line.at(0))) {
            std::stringstream ss(line);
            std::string word;
            std::vector<float> row;
            while(std::getline(ss, word, delim)) {
                i += 1;
                row.push_back(stof(word));
            }
            dat.push_back(row);
        }
    }

    // warn if too few entries
    if(dat.size() != 256 * 256) {
        LOG(ERROR) << "Something went wrong. Found only " << i << " entries. Not enough for TPX3.\n\t";
        throw InvalidValueError(m_config, "calibrationPath", "Parsing error in calibration file.");
    }

    f.close();
}

// Function to load data for a given device, into the relevant container
bool Timepix3EventLoader::loadData(Clipboard* clipboard, Detector* detector, Pixels* devicedata, SpidrSignals* spidrData) {

    string detectorID = detector->name();

    bool extra = false; // temp

    LOG(DEBUG) << "Loading data for device " << detectorID;
    while(1) {
        // Check if current file is at its end and move to the next:
        if((*m_file_iterator[detectorID])->eof()) {
            m_file_iterator[detectorID]++;
            LOG(INFO) << "Starting to read next file for " << detectorID << ": " << (*m_file_iterator[detectorID]).get();
        }

        // Check if the last file is finished:
        if(m_file_iterator[detectorID] == m_files[detectorID].end()) {
            LOG(INFO) << "EOF for all files of " << detectorID;
            break;
        }

        // Now read the data packets.
        ULong64_t pixdata = 0;
        UShort_t thr = 0;

        // If we can't read data anymore, jump to begin of loop:
        if(!(*m_file_iterator[detectorID])->read(reinterpret_cast<char*>(&pixdata), sizeof pixdata)) {
            LOG(INFO) << "No more data in current file for " << detectorID << ": " << (*m_file_iterator[detectorID]).get();
            continue;
        }

        LOG(TRACE) << "0x" << hex << pixdata << dec << " - " << pixdata;

        // Get the header (first 4 bits) and do things depending on what it is
        // 0x4 is the "heartbeat" signal, 0xA and 0xB are pixel data
        const UChar_t header = ((pixdata & 0xF000000000000000) >> 60) & 0xF;

        // Use header 0x4 to get the long timestamps (called syncTime here)
        if(header == 0x4) {
            LOG(TRACE) << "Found syncTime data";

            // The 0x4 header tells us that it is part of the timestamp
            // There is a second 4-bit header that says if it is the most
            // or least significant part of the timestamp
            const UChar_t header2 = ((pixdata & 0x0F00000000000000) >> 56) & 0xF;

            // This is a bug fix. There appear to be errant packets with garbage data
            // - source to be tracked down.
            // Between the data and the header the intervening bits should all be 0,
            // check if this is the case
            const UChar_t intermediateBits = ((pixdata & 0x00FF000000000000) >> 48) & 0xFF;
            if(intermediateBits != 0x00) {
                LOG(DEBUG) << "Detector " << detectorID << ": intermediateBits error";
                continue;
            }

            // 0x4 is the least significant part of the timestamp
            if(header2 == 0x4) {
                // The data is shifted 16 bits to the right, then 12 to the left in
                // order to match the timestamp format (net 4 right)
                m_syncTime[detectorID] =
                    (m_syncTime[detectorID] & 0xFFFFF00000000000) + ((pixdata & 0x0000FFFFFFFF0000) >> 4);
            }
            // 0x5 is the most significant part of the timestamp
            if(header2 == 0x5) {
                // The data is shifted 16 bits to the right, then 44 to the left in
                // order to match the timestamp format (net 28 left)
                m_syncTime[detectorID] =
                    (m_syncTime[detectorID] & 0x00000FFFFFFFFFFF) + ((pixdata & 0x00000000FFFF0000) << 28);
                if(!m_clearedHeader[detectorID] && (double)m_syncTime[detectorID] / (4096. * 40000000.) < 6.) {
                    m_clearedHeader[detectorID] = true;
                    LOG(TRACE) << "Cleared header";
                }
            }
        }

        // In data taking during 2015 there was sometimes still data left in the buffers at the start of
        // a run. For that reason we keep skipping data until this "header" data has been cleared, when
        // the heart beat signal starts from a low number (~few seconds max)
        if(!m_clearedHeader[detectorID]) {
            LOG(TRACE) << "Header not cleared, skipping data block.";
            continue;
        }

        // Header 0x06 and 0x07 are the start and stop signals for power pulsing
        if(header == 0x0) {

            // Only want to read these packets from the DUT
            if(detectorID != m_config.get<std::string>("DUT")) {
                continue;
            }

            // Get the second part of the header
            const UChar_t header2 = ((pixdata & 0x0F00000000000000) >> 56) & 0xF;

            // New implementation of power pulsing signals from Adrian
            if(header2 == 0x6) {
                LOG(TRACE) << "Found power pulsing - start";

                // Read time stamp and convert to nanoseconds
                const double timestamp = ((pixdata & 0x0000000FFFFFFFFF) << 12) / (4096 * 0.04);
                const uint64_t controlbits = ((pixdata & 0x00F0000000000000) >> 52) & 0xF;

                const uint64_t powerOn = ((controlbits & 0x2) >> 1);
                const uint64_t shutterClosed = ((controlbits & 0x1));

                // Stop looking at data if the signal is after the current event window
                // (and rewind the file
                // reader so that we start with this signal next event)
                if(temporalSplit) {
                    if(timestamp > (clipboard->get_persistent("currentTime") + m_eventLength)) {
                        (*m_file_iterator[detectorID])->seekg(-1 * sizeof(pixdata), std::ios_base::cur);
                        LOG(TRACE) << "Signal has a time beyond the current event: " << Units::display(timestamp, "ns");
                        break;
                    }
                }

                SpidrSignal* powerSignal =
                    (powerOn ? new SpidrSignal("powerOn", timestamp) : new SpidrSignal("powerOff", timestamp));
                spidrData->push_back(powerSignal);
                LOG(DEBUG) << "Power is " << (powerOn ? "on" : "off") << " power! Time: " << Units::display(timestamp, "ns");

                LOG(TRACE) << "Shutter closed: " << hex << shutterClosed << dec;

                SpidrSignal* shutterSignal = (shutterClosed ? new SpidrSignal("shutterClosed", timestamp)
                                                            : new SpidrSignal("shutterOpen", timestamp));
                if(!shutterClosed) {
                    spidrData->push_back(shutterSignal);
                    m_shutterOpen = true;
                    LOG(TRACE) << "Have opened shutter with signal " << shutterSignal->type() << " at time "
                               << Units::display(timestamp, "ns");
                }

                if(shutterClosed && m_shutterOpen) {
                    spidrData->push_back(shutterSignal);
                    m_shutterOpen = false;
                    LOG(TRACE) << "Have closed shutter with signal " << shutterSignal->type() << " at time "
                               << Units::display(timestamp, "ns");
                }

                LOG(DEBUG) << "Shutter is " << (shutterClosed ? "closed" : "open")
                           << ". Time: " << Units::display(timestamp, "ns");
            }

            /*
            // 0x6 is power on
            if(header2 == 0x6){
              const double timestamp = ((pixdata & 0x0000000FFFFFFFFF) << 12 ) / (4096 * 0.04);
              SpidrSignal* signal = new SpidrSignal("powerOn",timestamp);
              spidrData->push_back(signal);
              LOG(DEBUG) <<"Turned on power! Time: " << Units::display(timestamp, "ns");
            }
            // 0x7 is power off
            if(header2 == 0x7){
              const double timestamp = ((pixdata & 0x0000000FFFFFFFFF) << 12 ) / (4096 * 0.04);
              SpidrSignal* signal = new SpidrSignal("powerOff",timestamp);
              spidrData->push_back(signal);
              LOG(DEBUG) <<"Turned off power! Time: " << Units::display(timestamp, "ns");
            }
             */
        }

        // Header 0x6 indicate trigger data
        if(header == 0x6) {
            const UChar_t header2 = ((pixdata & 0x0F00000000000000) >> 56) & 0xF;
            if(header2 == 0xF) {
                unsigned long long int stamp = (pixdata & 0x1E0) >> 5;
                long long int timestamp_raw = (pixdata & 0xFFFFFFFFE00) >> 9;
                long long int timestamp = 0;
                int triggerNumber = ((pixdata & 0xFFF00000000000) >> 44);
                int intermediate = (pixdata & 0x1F);
                if(intermediate != 0)
                    continue;

                // if jump back in time is larger than 1 sec, overflow detected...
                if((m_syncTimeTDC[detectorID] - timestamp_raw) > 0x1312d000) {
                    m_TDCoverflowCounter[detectorID]++;
                }
                m_syncTimeTDC[detectorID] = timestamp_raw;
                timestamp = timestamp_raw + ((unsigned long long int)(m_TDCoverflowCounter[detectorID]) << 35);

                double triggerTime = (timestamp * 25e-9 + stamp * 25e-9 / 12.) / 8; // 320 MHz clock
                // triggerTime -= m_triggerLatency * 1e-9;
                SpidrSignal* triggerSignal = new SpidrSignal("trigger", triggerTime);
                spidrData->push_back(triggerSignal);
            }
        }

        // Header 0xA and 0xB indicate pixel data
        if(header == 0xA || header == 0xB) {
            LOG(TRACE) << "Found pixel data";

            // Decode the pixel information from the relevant bits
            const UShort_t dcol = ((pixdata & 0x0FE0000000000000) >> 52);
            const UShort_t spix = ((pixdata & 0x001F800000000000) >> 45);
            const UShort_t pix = ((pixdata & 0x0000700000000000) >> 44);
            const UShort_t col = (dcol + pix / 4);
            const UShort_t row = (spix + (pix & 0x3));

            // Check if this pixel is masked
            if(detector->masked(col, row)) {
                LOG(DEBUG) << "Detector " << detectorID << ": pixel " << col << "," << row << " masked";
                continue;
            }

            // Get the rest of the data from the pixel
            const UShort_t pixno = col * 256 + row;
            const UInt_t data = ((pixdata & 0x00000FFFFFFF0000) >> 16);
            const unsigned int tot = (data & 0x00003FF0) >> 4;
            const uint64_t spidrTime(pixdata & 0x000000000000FFFF);
            const uint64_t ftoa(data & 0x0000000F);
            const uint64_t toa((data & 0x0FFFC000) >> 14);

            // Calculate the timestamp.
            long long int time =
                (((spidrTime << 18) + (toa << 4) + (15 - ftoa)) << 8) + (m_syncTime[detectorID] & 0xFFFFFC0000000000);

            // Adjusting phases for double column shift
            time += ((col / 2 - 1) % 16) * 256;

            // Add the timing offset (in nano seconds) from the detectors file (if any)
            time += (long long int)(detector->timingOffset() * 4096. * 0.04);

            // The time from the pixels has a maximum value of ~26 seconds. We compare the pixel time to the "heartbeat"
            // signal (which has an overflow of ~4 years) and check if the pixel time has wrapped back around to 0

            // If the counter overflow happens before reading the new heartbeat
            //      while( abs(m_syncTime[detectorID]-time) > 0x0000020000000000 ){
            if(!extra) {
                while(m_syncTime[detectorID] - time > 0x0000020000000000) {
                    time += 0x0000040000000000;
                }
            } else {
                while(m_prevTime - time > 0x0000020000000000) {
                    time += 0x0000040000000000;
                }
            }

            // Convert final timestamp into ns:
            const double timestamp = time / (4096 * 0.04);

            // If events are loaded based on time intervals, take all hits where the
            // time is within this window

            // Ignore pixels if they arrive before the current event window
            //      if(temporalSplit && (timestamp < clipboard->get_persistent("currentTime")) {
            //        continue;
            //      }

            // Stop looking at data if the pixel is after the current event window
            // (and rewind the file
            // reader so that we start with this pixel next event)
            if(temporalSplit && (timestamp > (clipboard->get_persistent("currentTime") + m_eventLength))) {
                (*m_file_iterator[detectorID])->seekg(-1 * sizeof(pixdata), std::ios_base::cur);
                break;
            }

            // Otherwise create a new pixel object
<<<<<<< HEAD
            Pixel* pixel = new Pixel(detectorID, row, col, (int)tot, timestamp);
            devicedata->push_back(pixel);
            //      bufferedData[detectorID]->push_back(pixel);
            m_prevTime = timestamp;
=======
            pixelToT_beforecalibration->Fill((int)tot);

            // Apply calibration if applyCalibration is true
            if(applyCalibration && detectorID == m_config.get<std::string>("DUT")) {
                LOG(DEBUG) << "Applying calibration to DUT";
                float a = vtot[256 * row + col][2];
                float b = vtot[256 * row + col][3];
                float c = vtot[256 * row + col][4];
                float t = vtot[256 * row + col][5];

                float toa_c = vtoa[256 * row + col][2];
                float toa_t = vtoa[256 * row + col][3];
                float toa_d = vtoa[256 * row + col][4];

                // Calculating calibrated tot and toa
                float fvolts =
                    (sqrt(a * a * t * t + 2 * a * b * t + 4 * a * c - 2 * a * t * tot + b * b - 2 * b * tot + tot * tot) +
                     a * t - b + tot) /
                    (2 * a);
                float fcharge = fvolts * 1e-3 * 3e-15 * 6241.509 * 1e15; // capacitance is 3 fF or 18.7 e-/mV

                /* Note 1: fvolts is the inverse to f(x) = a*x + b - c/(x-t). Note the +/- signs! */
                /* Note 2: The capacitance is actually smaller than 3 fC, more like 2.5 fC. But there is an offset when when
                 * using testpulses. Multiplying the voltage value with 20 [e-/mV] is a good approximation but means one is
                 * over estimating the input capacitance to compensate the missing information of the offset. */

                float t_shift = toa_c / (fvolts - toa_t) + toa_d;
                long long int ftime =
                    time - ((t_shift * 1e-9 /* - _planeLatencyVec[detectorID]*1e-9*/) * (4096. * 40000000.));

                if(col == 123 && row == 138) {
                    std::cout << col << " " << row << " " << a << " " << b << " " << fvolts << " " << fcharge << " "
                              << t_shift << std::endl;
                }

                // creating new pixel object with calibrated values of tot and toa
                Pixel* pixel = new Pixel(detectorID, row, col, fcharge, ftime);
                devicedata->push_back(pixel);
                LOG(DEBUG) << "Pixel Charge = " << fcharge << "; ToT value = " << tot;
                pixelToT_aftercalibration->Fill(fcharge);
                pixelTOTParamaterA->Fill(col, row, a);
                pixelTOTParamaterB->Fill(col, row, b);
                pixelTOTParamaterC->Fill(col, row, c);
                pixelTOTParamaterT->Fill(col, row, t);
                pixelTOAParamaterC->Fill(col, row, toa_c);
                pixelTOAParamaterD->Fill(col, row, toa_d);
                pixelTOAParamaterT->Fill(col, row, toa_t);
            } else {
                // creating new pixel object with non-calibrated values of tot and toa
                Pixel* pixel = new Pixel(detectorID, row, col, (int)tot, time);
                devicedata->push_back(pixel);
            }
            // bufferedData[detectorID]->push_back(pixel);
            m_prevTime = time;
>>>>>>> c66a5244
        }

        // Stop when we reach some large number of pixels (if events not based on time)
        if(!temporalSplit && devicedata->size() >= m_numberPixelHits) {
            break;
        }
    }

    // Now we have data buffered into the temporary storage. We will sort this by time, and then load
    // the data from one event onto it.

    // If no data was loaded, return false
    if(devicedata->empty()) {
        return false;
    }

    // Count events:
    m_currentEvent++;
    return true;
}

void Timepix3EventLoader::finalise() {}<|MERGE_RESOLUTION|>--- conflicted
+++ resolved
@@ -607,12 +607,6 @@
             }
 
             // Otherwise create a new pixel object
-<<<<<<< HEAD
-            Pixel* pixel = new Pixel(detectorID, row, col, (int)tot, timestamp);
-            devicedata->push_back(pixel);
-            //      bufferedData[detectorID]->push_back(pixel);
-            m_prevTime = timestamp;
-=======
             pixelToT_beforecalibration->Fill((int)tot);
 
             // Apply calibration if applyCalibration is true
@@ -648,8 +642,10 @@
                               << t_shift << std::endl;
                 }
 
+                const double ftimestamp = ftime / (4096 * 0.04);
+
                 // creating new pixel object with calibrated values of tot and toa
-                Pixel* pixel = new Pixel(detectorID, row, col, fcharge, ftime);
+                Pixel* pixel = new Pixel(detectorID, row, col, fcharge, ftimestamp);
                 devicedata->push_back(pixel);
                 LOG(DEBUG) << "Pixel Charge = " << fcharge << "; ToT value = " << tot;
                 pixelToT_aftercalibration->Fill(fcharge);
@@ -662,12 +658,11 @@
                 pixelTOAParamaterT->Fill(col, row, toa_t);
             } else {
                 // creating new pixel object with non-calibrated values of tot and toa
-                Pixel* pixel = new Pixel(detectorID, row, col, (int)tot, time);
+                Pixel* pixel = new Pixel(detectorID, row, col, (int)tot, timestamp);
                 devicedata->push_back(pixel);
             }
-            // bufferedData[detectorID]->push_back(pixel);
+
             m_prevTime = time;
->>>>>>> c66a5244
         }
 
         // Stop when we reach some large number of pixels (if events not based on time)
