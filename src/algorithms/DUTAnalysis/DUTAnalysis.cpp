#include "DUTAnalysis.h"
#include "objects/Cluster.h"
#include "objects/MCParticle.h"
#include "objects/Pixel.h"
#include "objects/SpidrSignal.h"
#include "objects/Track.h"

using namespace corryvreckan;

DUTAnalysis::DUTAnalysis(Configuration config, std::vector<Detector*> detectors)
    : Algorithm(std::move(config), std::move(detectors)) {
    m_digitalPowerPulsing = m_config.get<bool>("digitalPowerPulsing", false);
    m_DUT = m_config.get<std::string>("DUT");
    m_useMCtruth = m_config.get<bool>("useMCtruth", false);
    timingCut = m_config.get<double>("timingCut", Units::convert(200, "ns"));
}

void DUTAnalysis::initialise() {

    // Initialise single histograms
    tracksVersusTime = new TH1F("tracksVersusTime", "tracksVersusTime", 300000, 0, 300);
    associatedTracksVersusTime = new TH1F("associatedTracksVersusTime", "associatedTracksVersusTime", 300000, 0, 300);
    residualsX = new TH1F("residualsX", "residualsX", 400, -0.2, 0.2);
    residualsX1pix = new TH1F("residualsX1pix", "residualsX1pix", 400, -0.2, 0.2);
    residualsY = new TH1F("residualsY", "residualsY", 400, -0.2, 0.2);

<<<<<<< HEAD
    clusterTotAssociated = new TH1F("clusterTotAssociated", "clusterTotAssociated", 20000, 0, 100000);
=======
    clusterTotAssociated = new TH1F("clusterTotAssociated", "clusterTotAssociated", 2500, 0, 100000);
>>>>>>> 41cef3ba
    clusterSizeAssociated = new TH1F("clusterSizeAssociated", "clusterSizeAssociated", 30, 0, 30);
    residualsTime = new TH1F("residualsTime", "residualsTime", 20000, -1000, +1000);

    hTrackCorrelationX = new TH1F("hTrackCorrelationX", "hTrackCorrelationX", 4000, -10., 10.);
    hTrackCorrelationY = new TH1F("hTrackCorrelationY", "hTrackCorrelationY", 4000, -10., 10.);
    hTrackCorrelationTime = new TH1F("hTrackCorrelationTime", "hTrackCorrelationTime", 2000000, -5000, 5000);
    clusterToTVersusTime = new TH2F("clusterToTVersusTime", "clusterToTVersusTime", 300000, 0., 300., 200, 0, 1000);

    residualsTimeVsTime = new TH2F("residualsTimeVsTime", "residualsTimeVsTime", 20000, 0, 200, 1000, -1000, +1000);
    residualsTimeVsSignal = new TH2F("residualsTimeVsSignal", "residualsTimeVsSignal", 20000, 0, 100000, 1000, -1000, +1000);

    tracksVersusPowerOnTime = new TH1F("tracksVersusPowerOnTime", "tracksVersusPowerOnTime", 1200000, -0.01, 0.11);
    associatedTracksVersusPowerOnTime =
        new TH1F("associatedTracksVersusPowerOnTime", "associatedTracksVersusPowerOnTime", 1200000, -0.01, 0.11);

    hAssociatedTracksGlobalPosition =
        new TH2F("hAssociatedTracksGlobalPosition", "hAssociatedTracksGlobalPosition", 200, -10, 10, 200, -10, 10);
    hUnassociatedTracksGlobalPosition =
        new TH2F("hUnassociatedTracksGlobalPosition", "hUnassociatedTracksGlobalPosition", 200, -10, 10, 200, -10, 10);

    if(m_useMCtruth) {
        residualsXMCtruth = new TH1F("residualsXMCtruth", "residualsXMCtruth", 400, -0.2, 0.2);
        telescopeResolution = new TH1F("telescopeResolution", "telescopeResolution", 400, -0.2, 0.2);
    }

    // Initialise member variables
    m_eventNumber = 0;
    m_nAlignmentClusters = 0;
    m_powerOnTime = 0;
    m_powerOffTime = 0;
    m_shutterOpenTime = 0;
    m_shutterCloseTime = 0;
}

StatusCode DUTAnalysis::run(Clipboard* clipboard) {

    LOG(TRACE) << "Power on time: " << Units::display(m_powerOnTime, {"ns", "us", "s"});
    LOG(TRACE) << "Power off time: " << Units::display(m_powerOffTime, {"ns", "us", "s"});

    //    if(clipboard->get_persistent("currentTime") < 13.5)
    //        return Success;

    // Spatial cut
    double spatialCut = 0.2; // 200 um

    // Track chi2/ndof cut
    double chi2ndofCut = 3.;

    // Power pulsing variable initialisation - get signals from SPIDR for this
    // device
    double timeSincePowerOn = 0.;

    // If the power was switched off/on in the last event we no longer have a
    // power on/off time
    if(m_shutterCloseTime != 0 && m_shutterCloseTime > m_shutterOpenTime)
        m_shutterOpenTime = 0;
    if(m_shutterOpenTime != 0 && m_shutterOpenTime > m_shutterCloseTime)
        m_shutterCloseTime = 0;

    // Now update the power pulsing with any new signals
    SpidrSignals* spidrData = (SpidrSignals*)clipboard->get(m_DUT, "SpidrSignals");
    // If there are new signals
    if(spidrData != NULL) {
        // Loop over all signals registered
        int nSignals = spidrData->size();
        for(int iSig = 0; iSig < nSignals; iSig++) {
            // Get the signal
            SpidrSignal* signal = (*spidrData)[iSig];
            // Register the power on or power off time, and whether the shutter is
            // open or not
            if(signal->type() == "shutterOpen") {
                // There may be multiple power on/off in 1 time window. At the moment,
                // take earliest if within 1ms
                if(abs(Units::convert(signal->timestamp() - m_shutterOpenTime, "s")) < 0.001) {
                    continue;
                }
                m_shutterOpenTime = signal->timestamp();
                LOG(TRACE) << "Shutter opened at " << Units::display(m_shutterOpenTime, {"ns", "us", "s"});
            }
            if(signal->type() == "shutterClosed") {
                // There may be multiple power on/off in 1 time window. At the moment,
                // take earliest if within 1ms
                if(abs(Units::convert(signal->timestamp() - m_shutterCloseTime, "s")) < 0.001) {
                    continue;
                }
                m_shutterCloseTime = signal->timestamp();
                LOG(TRACE) << "Shutter closed at " << Units::display(m_shutterCloseTime, {"ns", "us", "s"});
            }
        }
    }

    // Get the tracks from the clipboard
    Tracks* tracks = (Tracks*)clipboard->get("tracks");
    if(tracks == NULL) {
        LOG(DEBUG) << "No tracks on the clipboard";
        return Success;
    }

    // Get the DUT clusters from the clipboard
    Clusters* clusters = (Clusters*)clipboard->get(m_DUT, "clusters");
    if(clusters == NULL) {
        LOG(DEBUG) << "No DUT clusters on the clipboard";
    }

    // Get the MC particles from the clipboard
    MCParticles* mcParticles = (MCParticles*)clipboard->get(m_DUT, "mcparticles");
    if(mcParticles == NULL) {
        LOG(DEBUG) << "No DUT MC particles on the clipboard";
    }

    // Loop over all tracks
    bool first_track = true;
    for(auto& track : (*tracks)) {

        // Cut on the chi2/ndof
        if(track->chi2ndof() > chi2ndofCut) {
            continue;
        }

        // Get the DUT detector:
        auto detector = get_detector(m_DUT);
        // Check if it intercepts the DUT
        PositionVector3D<Cartesian3D<double>> globalIntercept = detector->getIntercept(track);
        if(!detector->hasIntercept(track, 1.)) {
            continue;
        }

        // Check that it doesn't go through/near a masked pixel
        if(detector->hitMasked(track, 1.)) {
            continue;
        }

        tracksVersusTime->Fill(Units::convert(track->timestamp(), "s"));

        timeSincePowerOn = track->timestamp() - m_shutterOpenTime;
        if(timeSincePowerOn > 0. && timeSincePowerOn < Units::convert(200, "us")) {
            LOG(TRACE) << "Track at time " << Units::display(track->timestamp(), {"ns", "us", "s"})
                       << " has time shutter open of " << Units::display(timeSincePowerOn, {"ns", "us", "s"});
            LOG(TRACE) << "Shutter open time is " << Units::display(m_shutterOpenTime, {"ns", "us", "s"})
                       << ", shutter close time is " << Units::display(m_shutterCloseTime, {"ns", "us", "s"});
        }

        // Check time since power on (if power pulsing).
        // If power off time not known it will be 0. If it is known, then the track
        // should arrive before the power goes off
        if((m_shutterOpenTime != 0 && m_shutterCloseTime == 0) ||
           (m_shutterOpenTime != 0 &&
            ((m_shutterCloseTime > m_shutterOpenTime && m_shutterCloseTime - track->timestamp() > 0) ||
             (m_shutterOpenTime > m_shutterCloseTime && track->timestamp() - m_shutterOpenTime >= 0)))) {
            timeSincePowerOn = track->timestamp() - m_shutterOpenTime;
            tracksVersusPowerOnTime->Fill(timeSincePowerOn);

            if(timeSincePowerOn < 200000) {
                LOG(TRACE) << "Track at time " << Units::display(clipboard->get_persistent("currentTime"), {"ns", "us", "s"})
                           << " has time shutter open of " << Units::display(timeSincePowerOn, {"ns", "us", "s"});
                LOG(TRACE) << "Shutter open time is " << Units::display(m_shutterOpenTime, {"ns", "us", "s"})
                           << ", shutter close time is " << Units::display(m_shutterCloseTime, {"ns", "us", "s"});
            }
        }

        // If no DUT clusters then continue to the next track
        if(clusters == NULL)
            continue;

        // Correlation plot
        for(int itCluster = 0; itCluster < clusters->size(); itCluster++) {

            // Get the cluster pointer
            Cluster* cluster = (*clusters)[itCluster];

            // Check if the cluster is close in time
            // if( abs(cluster->timestamp() - track->timestamp()) > timingCut)
            //    continue;

            // Check distance between track and cluster
            ROOT::Math::XYZPoint intercept = track->intercept(cluster->globalZ());

            // Fill the correlation plot
            hTrackCorrelationX->Fill(intercept.X() - cluster->globalX());
            hTrackCorrelationY->Fill(intercept.Y() - cluster->globalY());
            hTrackCorrelationTime->Fill(Units::convert(track->timestamp() - cluster->timestamp(), "ns"));

            if(fabs(intercept.X() - cluster->globalX()) < 0.1 && fabs(intercept.Y() - cluster->globalY()) < 0.1) {
                residualsTime->Fill(Units::convert(track->timestamp() - cluster->timestamp(), "ns"));
                residualsTimeVsTime->Fill(Units::convert(track->timestamp(), "ns"),
                                          Units::convert(track->timestamp() - cluster->timestamp(), "ns"));
                residualsTimeVsSignal->Fill(cluster->tot(), Units::convert(track->timestamp() - cluster->timestamp(), "ns"));
            }
        }

        // Loop over all DUT clusters
        bool associated = false;
        for(auto& cluster : (*clusters)) {

            // Fill the tot histograms on the first run
            if(first_track == 0)
                clusterToTVersusTime->Fill(Units::convert(cluster->timestamp(), "ns"), cluster->tot());

            // Check if the cluster is close in time
            if(!m_digitalPowerPulsing && abs(cluster->timestamp() - track->timestamp()) > timingCut)
                continue;

            // Check distance between track and cluster
            ROOT::Math::XYZPoint intercept = track->intercept(cluster->globalZ());
            double xdistance = intercept.X() - cluster->globalX();
            double ydistance = intercept.Y() - cluster->globalY();
            if(abs(xdistance) > spatialCut)
                continue;
            if(abs(ydistance) > spatialCut)
                continue;

            // We now have an associated cluster! Fill plots
            associated = true;
            LOG(TRACE) << "Found associated cluster";
            associatedTracksVersusTime->Fill(Units::convert(track->timestamp(), "s"));
            residualsX->Fill(xdistance);
            if(cluster->size() == 1)
                residualsX1pix->Fill(xdistance);
            residualsY->Fill(ydistance);
            clusterTotAssociated->Fill(cluster->tot());
            clusterSizeAssociated->Fill(cluster->size());
            track->addAssociatedCluster(cluster);
            m_nAlignmentClusters++;
            hAssociatedTracksGlobalPosition->Fill(globalIntercept.X(), globalIntercept.Y());

            // Get associated MC particle info and plot
            if(m_useMCtruth) {
                if(mcParticles == nullptr)
                    continue;
                // Find the closest MC particle
                double smallestDistance(DBL_MAX);
                ROOT::Math::XYZPoint particlePosition;
                for(auto& particle : (*mcParticles)) {
                    ROOT::Math::XYZPoint entry = particle->getLocalStart();
                    ROOT::Math::XYZPoint exit = particle->getLocalEnd();
                    ROOT::Math::XYZPoint centre(
                        (entry.X() + exit.X()) / 2., (entry.Y() + exit.Y()) / 2., (entry.Z() + exit.Z()) / 2.);
                    double distance = sqrt((centre.X() - cluster->localX()) * (centre.X() - cluster->localX()) +
                                           (centre.Y() - cluster->localY()) * (centre.Y() - cluster->localY()));
                    if(distance < smallestDistance) {
                        particlePosition.SetXYZ(centre.X(), centre.Y(), centre.Z());
                    }
                }
                residualsXMCtruth->Fill(cluster->localX() + 7.04 - particlePosition.X());
                auto interceptLocal = *(detector->globalToLocal()) * intercept;
                telescopeResolution->Fill(interceptLocal.X() + 7.04 - particlePosition.X());
            }

            // Fill power pulsing response
            if((m_shutterOpenTime != 0 && m_shutterCloseTime == 0) ||
               (m_shutterOpenTime != 0 &&
                ((m_shutterCloseTime > m_shutterOpenTime && m_shutterCloseTime - track->timestamp() > 0) ||
                 (m_shutterOpenTime > m_shutterCloseTime && track->timestamp() - m_shutterOpenTime >= 0)))) {
                associatedTracksVersusPowerOnTime->Fill(timeSincePowerOn);
            }

            // Only allow one associated cluster per track
            break;
        }

        if(!associated)
            hUnassociatedTracksGlobalPosition->Fill(globalIntercept.X(), globalIntercept.Y());

        first_track = false;
    }

    // Increment event counter
    m_eventNumber++;

    //  if(m_nAlignmentClusters > 10000) return Failure;
    // Return value telling analysis to keep running
    return Success;
}

void DUTAnalysis::finalise() {

    LOG(DEBUG) << "Analysed " << m_eventNumber << " events";
}

// Function to check if a track goes through a given device
// bool DUTAnalysis::intercept(Track*, string device){
//
//  // Get the global intercept of the track and the device
//  ROOT::Math::XYZPoint intercept = track->intercept(cluster->globalZ());
//
//  // Transform to the local co-ordinates
//
//  // Check if the row/column number is outside the acceptable range
//
//
//}<|MERGE_RESOLUTION|>--- conflicted
+++ resolved
@@ -24,11 +24,7 @@
     residualsX1pix = new TH1F("residualsX1pix", "residualsX1pix", 400, -0.2, 0.2);
     residualsY = new TH1F("residualsY", "residualsY", 400, -0.2, 0.2);
 
-<<<<<<< HEAD
     clusterTotAssociated = new TH1F("clusterTotAssociated", "clusterTotAssociated", 20000, 0, 100000);
-=======
-    clusterTotAssociated = new TH1F("clusterTotAssociated", "clusterTotAssociated", 2500, 0, 100000);
->>>>>>> 41cef3ba
     clusterSizeAssociated = new TH1F("clusterSizeAssociated", "clusterSizeAssociated", 30, 0, 30);
     residualsTime = new TH1F("residualsTime", "residualsTime", 20000, -1000, +1000);
 
