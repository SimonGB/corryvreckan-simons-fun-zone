--- conflicted
+++ resolved
@@ -84,13 +84,8 @@
 
     m_detectorType = config.get<std::string>("type");
     std::transform(m_detectorType.begin(), m_detectorType.end(), m_detectorType.begin(), ::tolower);
-<<<<<<< HEAD
     m_timeOffset = config.get<double>("time_offset", 0.0);
     m_timeResolution = config.get<double>("time_resolution");
-    m_roi = config.getMatrix<int>("roi", std::vector<std::vector<int>>());
-=======
-    m_timingOffset = config.get<double>("time_offset", 0.0);
->>>>>>> c2e23b83
 
     this->initialise();
 
@@ -261,16 +256,8 @@
         config.set("time_offset", m_timeOffset, {"ns", "us", "ms", "s"});
     }
 
-<<<<<<< HEAD
     config.set("time_resolution", m_timeResolution, {"ns", "us", "ms", "s"});
 
-    if(!m_maskfile_name.empty()) {
-        config.set("mask_file", m_maskfile_name);
-    }
-
-    config.setMatrix("roi", m_roi);
-=======
->>>>>>> c2e23b83
     // material budget
     if(m_materialBudget > 0.0) {
         config.set("material_budget", m_materialBudget);
