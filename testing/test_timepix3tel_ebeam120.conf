--- conflicted
+++ resolved
@@ -16,11 +16,8 @@
 
 [Tracking4D]
 min_hits_on_track = 5
-<<<<<<< HEAD
+time_cut_abs = 200ns
 spatial_cut_abs = 200um, 200um
-=======
-time_cut_abs = 200ns
->>>>>>> 02ba5a48
 
 [AnalysisTelescope]
 
