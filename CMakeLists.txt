# CMake file for the Corryvreckan framework
CMAKE_MINIMUM_REQUIRED(VERSION 3.4.3 FATAL_ERROR)
IF(COMMAND CMAKE_POLICY)
  CMAKE_POLICY(SET CMP0003 NEW) # change linker path search behaviour
  CMAKE_POLICY(SET CMP0048 NEW) # set project version
ENDIF(COMMAND CMAKE_POLICY)

# Set default version
SET(CORRYVRECKAN_VERSION "v1.0")

# Set default build type
IF(NOT CMAKE_BUILD_TYPE)
  SET(CMAKE_BUILD_TYPE "RelWithDebInfo" CACHE STRING "Choose the type of build, options are: Debug Release RelWithDebInfo MinSizeRel." FORCE)
ENDIF(NOT CMAKE_BUILD_TYPE)

# Overwrite with the version from git if found
INCLUDE("cmake/tools.cmake")
GET_VERSION(CORRYVRECKAN_VERSION)

# Print version
MESSAGE(STATUS "Building Corryvreckan version ${CORRYVRECKAN_VERSION}.")

# Gather information about build time:
STRING(TIMESTAMP BUILD_TIME "%Y-%m-%d, %H:%M:%S UTC" UTC)

# Define the project with the simple version
STRING(REGEX MATCH "([0-9.]+)+" SIMPLE_VERSION "${CORRYVRECKAN_VERSION}")
# Set languages to NONE to allow the documentation to be built without CXX compiler:
PROJECT(Corryvreckan VERSION ${SIMPLE_VERSION} LANGUAGES NONE)
# Access the project name (for install locations) in the source
ADD_DEFINITIONS(-DCORRYVRECKAN_PROJECT_NAME="${CMAKE_PROJECT_NAME}" -DCORRYVRECKAN_PROJECT_VERSION="${CORRYVRECKAN_VERSION}" -DCORRYVRECKAN_BUILD_TIME="${BUILD_TIME}")

INCLUDE(cmake/CPackConfig.cmake)
INCLUDE(CPack)

###############################################
# Setup the environment for the documentation #
###############################################

OPTION(BUILD_DOCS_ONLY "Build documentation only" OFF)

# Add targets for Doxygen code reference and LaTeX User manual
ADD_SUBDIRECTORY(doc)

# If only building docs, stop processing the rest of the CMake file:
IF(BUILD_DOCS_ONLY)
  RETURN()
ENDIF()

###############################
# Setup the build environment #
###############################

# Enable CXX as project language to perform compiler checks:
ENABLE_LANGUAGE(CXX)

# Additional packages to be searched for by cmake
LIST(APPEND CMAKE_MODULE_PATH ${PROJECT_SOURCE_DIR}/cmake)

# Configure the installation prefix to allow both local as system-wide installation
IF(CMAKE_INSTALL_PREFIX_INITIALIZED_TO_DEFAULT)
    SET(CMAKE_INSTALL_PREFIX "${PROJECT_SOURCE_DIR}" CACHE PATH "Prefix prepended to install directories" FORCE)
ENDIF()

# Set up the RPATH so executables find the libraries even when installed in non-default location
SET(CMAKE_MACOSX_RPATH TRUE)
SET(CMAKE_SKIP_BUILD_RPATH FALSE)
SET(CMAKE_BUILD_WITH_INSTALL_RPATH FALSE)

# Add the automatically determined parts of the RPATH which point to directories outside the build tree to the install RPATH
SET(CMAKE_INSTALL_RPATH_USE_LINK_PATH TRUE)

# The RPATH to be used when installing, but only if it's not a system directory
LIST(FIND CMAKE_PLATFORM_IMPLICIT_LINK_DIRECTORIES "${CMAKE_INSTALL_PREFIX}/lib" IsSystemDir)
IF("${IsSystemDir}" STREQUAL "-1")
   SET(CMAKE_INSTALL_RPATH "${CMAKE_INSTALL_PREFIX}/lib")
ENDIF("${IsSystemDir}" STREQUAL "-1")

# Include corry cmake functions
INCLUDE("cmake/corryvreckan.cmake")

#########################################
# Define build flags for Corryvreckan   #
#########################################

# Set standard build flags
SET(COMPILER_FLAGS -pedantic -Wall -Wextra -Wcast-align -Wcast-qual -Wconversion -Wuseless-cast -Wctor-dtor-privacy -Wzero-as-null-pointer-constant -Wdisabled-optimization -Wformat=2 -Winit-self -Wlogical-op -Wmissing-declarations -Wmissing-include-dirs -Wnoexcept -Wold-style-cast -Woverloaded-virtual -Wredundant-decls -Wsign-conversion -Wsign-promo -Wstrict-null-sentinel -Wswitch-default -Wundef -Werror -Wshadow -Wformat-security -Wdeprecated -fdiagnostics-color=auto -Wheader-hygiene)

# Require a C++14 compiler but do allow extensions
SET(CMAKE_CXX_STANDARD 14)
SET(CMAKE_CXX_STANDARD_REQUIRED ON)
SET(CMAKE_CXX_EXTENSIONS OFF)

INCLUDE("cmake/compiler-flag-checks.cmake")

# Set some debug flags
# FIXME: not using the flag checker now because it wrongly rejects a sanitizer flag..
IF(CMAKE_BUILD_TYPE MATCHES Debug AND ((CMAKE_CXX_COMPILER_ID STREQUAL "Clang") OR (CMAKE_CXX_COMPILER_ID STREQUAL "GNU")))
    MESSAGE(STATUS "Running debug build - Adding extra sanitizer flags")
    SET(CMAKE_CXX_FLAGS "${CMAKE_CXX_FLAGS} -fno-omit-frame-pointer -fsanitize=address -fsanitize=undefined")
    # FIXME: remove earlier shared linker flags, because they can break the sanitizer debug build
    SET(CMAKE_SHARED_LINKER_FLAGS "-fsanitize=address -fsanitize=undefined")
ENDIF()

###################################
# Prerequisistes for Corryvreckan #
###################################

# Define the libraries
SET(CORRYVRECKAN_LIBRARIES "")

# ROOT is required for vector and persistency etc
FIND_PACKAGE(ROOT REQUIRED COMPONENTS Minuit Minuit2 Gui GenVector Geom Core Hist RIO NO_MODULE)
IF(NOT ROOT_FOUND)
    MESSAGE(FATAL_ERROR "Could not find ROOT, make sure to source the ROOT environment\n"
    "$ source YOUR_ROOT_DIR/bin/thisroot.sh")
ENDIF()

# Check ROOT version
IF (NOT ${ROOT_VERSION} VERSION_GREATER "6.0")
    MESSAGE(FATAL_ERROR "ROOT versions below 6.0 are not supported")
ENDIF()
#

#SET(GBLPATH ${PROJECT_SOURCE_DIR}/3rdparty/GeneralBrokenLines)
#FIND_PACKAGE(GBL QUIET REQUIRED)
FIND_PACKAGE(Eigen3 REQUIRED)


# Eigen3
FIND_PACKAGE(Eigen3 REQUIRED NO_MODULE)

# Prepare ROOT and EIGEN3 Targets if necessary:
CORRYVRECKAN_SETUP_ROOT_TARGETS()
CORRYVRECKAN_SETUP_EIGEN_TARGETS()

ADD_SUBDIRECTORY(3rdparty/GeneralBrokenLines)

# Set the dependencies
SET(CORRYVRECKAN_DEPS_INCLUDE_DIRS ${ROOT_INCLUDE_DIRS})
SET(CORRYVRECKAN_DEPS_LIBRARIES Eigen3::Eigen ROOT::Core ROOT::GenVector ROOT::Geom ROOT::RIO ROOT::Hist ROOT::Minuit ROOT::Minuit2 GBL)

# Add "thisroot.sh" as runtime dependency for setup.sh file:
ADD_RUNTIME_DEP(thisroot.sh)

<<<<<<< HEAD
ADD_SUBDIRECTORY(3rdparty/GeneralBrokenLines)
=======
>>>>>>> ebea5200

###################################
# Load cpp format and check tools #
###################################

# Set the source files to clang-format (FIXME: determine this better)
FILE(GLOB_RECURSE
     CHECK_CXX_SOURCE_FILES
        src/*.[tch]pp src/*.h src/*.C
     )
INCLUDE("cmake/clang-cpp-checks.cmake")

#########################################
# Define build targets for Corryvreckan #
#########################################

# Always include sources from top directory
INCLUDE_DIRECTORIES(src)
INCLUDE_DIRECTORIES(3rdparty)

# Build objects library
ADD_SUBDIRECTORY(src/objects)
SET(CORRYVRECKAN_LIBRARIES ${CORRYVRECKAN_LIBRARIES} CorryvreckanObjects)

# Build core Corryvreckan library
ADD_SUBDIRECTORY(src/core)
SET(CORRYVRECKAN_LIBRARIES ${CORRYVRECKAN_LIBRARIES} CorryvreckanCore)


# Build required modules
ADD_SUBDIRECTORY(src/modules)

# Build the executable
ADD_SUBDIRECTORY(src/exec)

###################################
# Setup tests for allpix          #
###################################

# Enable testing
ENABLE_TESTING()

# Include all tests
ADD_SUBDIRECTORY(testing)

#############################
# Create a local setup file #
#############################

# Add compiler if necessary:
GET_FILENAME_COMPONENT(CMP_PATH ${CMAKE_CXX_COMPILER} DIRECTORY)
GET_FILENAME_COMPONENT(PARENT_PATH ${CMP_PATH} DIRECTORY)
IF(EXISTS ${PARENT_PATH}/setup.sh)
  LIST(APPEND CORRY_RUNTIME_DEPS "${PARENT_PATH}/setup.sh")
ENDIF()

# Build configuration string with commands
FOREACH(dep ${CORRY_RUNTIME_DEPS})
    SET(SETUP_FILE_DEPS "${SETUP_FILE_DEPS}source ${dep}\n")
ENDFOREACH()
FOREACH(dep ${CORRY_RUNTIME_LIBS})
    SET(SETUP_FILE_DEPS "${SETUP_FILE_DEPS}export LD_LIBRARY_PATH=\"${dep}:$LD_LIBRARY_PATH\"\n")
ENDFOREACH()
# Create setup file
CONFIGURE_FILE("${CMAKE_CURRENT_SOURCE_DIR}/cmake/setup.cmake.sh" "${CMAKE_CURRENT_BINARY_DIR}/setup/setup.sh" @ONLY)<|MERGE_RESOLUTION|>--- conflicted
+++ resolved
@@ -143,10 +143,6 @@
 # Add "thisroot.sh" as runtime dependency for setup.sh file:
 ADD_RUNTIME_DEP(thisroot.sh)
 
-<<<<<<< HEAD
-ADD_SUBDIRECTORY(3rdparty/GeneralBrokenLines)
-=======
->>>>>>> ebea5200
 
 ###################################
 # Load cpp format and check tools #
